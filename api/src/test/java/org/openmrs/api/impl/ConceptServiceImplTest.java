/**
 * The contents of this file are subject to the OpenMRS Public License
 * Version 1.0 (the "License"); you may not use this file except in
 * compliance with the License. You may obtain a copy of the License at
 * http://license.openmrs.org
 *
 * Software distributed under the License is distributed on an "AS IS"
 * basis, WITHOUT WARRANTY OF ANY KIND, either express or implied. See the
 * License for the specific language governing rights and limitations
 * under the License.
 *
 * Copyright (C) OpenMRS, LLC.  All Rights Reserved.
 */
package org.openmrs.api.impl;

import static org.junit.Assert.assertEquals;
import static org.junit.Assert.assertFalse;
import static org.junit.Assert.assertNotEquals;
import static org.junit.Assert.assertNotNull;
import static org.junit.Assert.assertNull;
import static org.junit.Assert.assertTrue;

<<<<<<< HEAD
import java.util.ArrayList;
import java.util.Collections;
import java.util.HashSet;
import java.util.List;
=======
import java.util.HashSet;
>>>>>>> 461a7ab3
import java.util.Locale;

import org.junit.Test;
import org.openmrs.Concept;
import org.openmrs.ConceptName;
import org.openmrs.api.ConceptNameType;
import org.openmrs.api.ConceptService;
import org.openmrs.api.context.Context;
import org.openmrs.test.BaseContextSensitiveTest;
<<<<<<< HEAD
import org.openmrs.test.Verifies;
=======
>>>>>>> 461a7ab3

/**
 * Unit tests for methods that are specific to the {@link ConceptServiceImpl}. General tests that
 * would span implementations should go on the {@link ConceptService}.
 */
public class ConceptServiceImplTest extends BaseContextSensitiveTest {
	
	/**
	 * @see ConceptServiceImpl#saveConcept(Concept)
	 * @verifies return the concept with new conceptID if creating new concept
	 */
	@Test
	public void saveConcept_shouldReturnTheConceptWithNewConceptIDIfCreatingNewConcept() throws Exception {
		Concept c = new Concept();
		ConceptName fullySpecifiedName = new ConceptName("requires one name min", new Locale("fr", "CA"));
		c.addName(fullySpecifiedName);
		Concept savedC = Context.getConceptService().saveConcept(c);
		assertNotNull(savedC);
		assertTrue(savedC.getConceptId() > 0);
	}
	
	/**
	 * @see ConceptServiceImpl#saveConcept(Concept)
	 * @verifies return the concept with same conceptID if updating existing concept
	 */
	
	@Test
	public void saveConcept_shouldReturnTheConceptWithSameConceptIDIfUpdatingExistingConcept() throws Exception {
		Concept c = new Concept();
		ConceptName fullySpecifiedName = new ConceptName("requires one name min", new Locale("fr", "CA"));
		c.addName(fullySpecifiedName);
		Concept savedC = Context.getConceptService().saveConcept(c);
		assertNotNull(savedC);
		Concept updatedC = Context.getConceptService().saveConcept(c);
		assertNotNull(updatedC);
		assertEquals(updatedC.getConceptId(), savedC.getConceptId());
	}
	
	/**
	 * @see ConceptServiceImpl#saveConcept(Concept)
	 * @verifies leave preferred name preferred if set
	 */
	@Test
	public void saveConcept_shouldLeavePreferredNamePreferredIfSet() throws Exception {
		Locale loc = new Locale("fr", "CA");
		ConceptName fullySpecifiedName = new ConceptName("fully specified", loc);
		fullySpecifiedName.setConceptNameType(ConceptNameType.FULLY_SPECIFIED); //be explicit for test case
		ConceptName shortName = new ConceptName("short name", loc);
		shortName.setConceptNameType(ConceptNameType.SHORT); //be explicit for test case
		ConceptName synonym = new ConceptName("synonym", loc);
		synonym.setConceptNameType(null); //synonyms are id'd by a null type
		ConceptName indexTerm = new ConceptName("indexTerm", loc);
		indexTerm.setConceptNameType(ConceptNameType.INDEX_TERM); //synonyms are id'd by a null type
		
		//saveConcept never picks an index term for default, so we'll use it for the test
		indexTerm.setLocalePreferred(true);
		
		Concept c = new Concept();
		c.addName(fullySpecifiedName);
		c.addName(synonym);
		c.addName(indexTerm);
		c.addName(shortName);
		
		//ignore it so we can test the set default preferred name  functionality
		try {
			Context.getConceptService().saveConcept(c);
		}
		catch (org.openmrs.api.APIException e) {
			//ignore it
		}
		assertNotNull("there's a preferred name", c.getPreferredName(loc));
		assertTrue("name was explicitly marked preferred", c.getPreferredName(loc).isPreferred());
		assertEquals("name matches", c.getPreferredName(loc).getName(), indexTerm.getName());
	}
	
	/**
	 * @see ConceptServiceImpl#saveConcept(Concept)
	 * @verifies not set default preferred name to short or index terms
	 */
	@Test
	public void saveConcept_shouldNotSetDefaultPreferredNameToShortOrIndexTerms() throws Exception {
		Locale loc = new Locale("fr", "CA");
		ConceptName shortName = new ConceptName("short name", loc);
		shortName.setConceptNameType(ConceptNameType.SHORT); //be explicit for test case
		ConceptName indexTerm = new ConceptName("indexTerm", loc);
		indexTerm.setConceptNameType(ConceptNameType.INDEX_TERM); //synonyms are id'd by a null type
		
		Concept c = new Concept();
		HashSet<ConceptName> allNames = new HashSet<ConceptName>(4);
		allNames.add(indexTerm);
		allNames.add(shortName);
		c.setNames(allNames);
		
		//The API will throw a validation error because preferred name is an index term
		//ignore it so we can test the set default preferred name  functionality
		try {
			Context.getConceptService().saveConcept(c);
		}
		catch (org.openmrs.api.APIException e) {
			//ignore it
		}
		assertNull("there's a preferred name", c.getPreferredName(loc));
		assertFalse("name was explicitly marked preferred", shortName.isPreferred());
		assertFalse("name was explicitly marked preferred", indexTerm.isPreferred());
	}
	
	/**
	 * @see ConceptServiceImpl#saveConcept(Concept)
	 * @verifies set default preferred name to fully specified first
	 * If Concept.getPreferredName(locale) returns null, saveConcept chooses one.
	 * The default first choice is the fully specified name in the locale.
	 * The default second choice is a synonym in the locale.
	 */
	@Test
	public void saveConcept_shouldSetDefaultPreferredNameToFullySpecifiedFirst() throws Exception {
		Locale loc = new Locale("fr", "CA");
		ConceptName fullySpecifiedName = new ConceptName("fully specified", loc);
		fullySpecifiedName.setConceptNameType(ConceptNameType.FULLY_SPECIFIED); //be explicit for test case
		ConceptName shortName = new ConceptName("short name", loc);
		shortName.setConceptNameType(ConceptNameType.SHORT); //be explicit for test case
		ConceptName synonym = new ConceptName("synonym", loc);
		synonym.setConceptNameType(null); //synonyms are id'd by a null type
		ConceptName indexTerm = new ConceptName("indexTerm", loc);
		indexTerm.setConceptNameType(ConceptNameType.INDEX_TERM); //synonyms are id'd by a null type
		
		Concept c = new Concept();
		c.addName(fullySpecifiedName);
		c.addName(synonym);
		c.addName(indexTerm);
		c.addName(shortName);
		assertFalse("check test assumption - the API didn't automatically set preferred vlag", c.getFullySpecifiedName(loc)
		        .isPreferred());
		
		assertNotNull("Concept is legit, save succeeds", Context.getConceptService().saveConcept(c));
		
		Context.getConceptService().saveConcept(c);
		assertNotNull("there's a preferred name", c.getPreferredName(loc));
		assertTrue("name was explicitly marked preferred", c.getPreferredName(loc).isPreferred());
		assertEquals("name matches", c.getPreferredName(loc).getName(), fullySpecifiedName.getName());
	}
	
	/**
	 * @see ConceptServiceImpl#saveConcept(Concept)
	 * @verifies set default preferred name to a synonym second
	 * If Concept.getPreferredName(locale) returns null, saveConcept chooses one.
	 * The default first choice is the fully specified name in the locale.
	 * The default second choice is a synonym in the locale.
	 */
	@Test
	public void saveConcept_shouldSetDefaultPreferredNameToASynonymSecond() throws Exception {
		Locale loc = new Locale("fr", "CA");
		Locale otherLocale = new Locale("en", "US");
		//Create a fully specified name, but for another locale
		//so the Concept passes validation
		ConceptName fullySpecifiedName = new ConceptName("fully specified", otherLocale);
		fullySpecifiedName.setConceptNameType(ConceptNameType.FULLY_SPECIFIED); //be explicit for test case
		ConceptName shortName = new ConceptName("short name", loc);
		shortName.setConceptNameType(ConceptNameType.SHORT); //be explicit for test case
		ConceptName synonym = new ConceptName("synonym", loc);
		synonym.setConceptNameType(null); //synonyms are id'd by a null type
		ConceptName indexTerm = new ConceptName("indexTerm", loc);
		indexTerm.setConceptNameType(ConceptNameType.INDEX_TERM); //synonyms are id'd by a null type
		
		Concept c = new Concept();
		HashSet<ConceptName> allNames = new HashSet<ConceptName>(4);
		allNames.add(indexTerm);
		allNames.add(fullySpecifiedName);
		allNames.add(synonym);
		c.setNames(allNames);
		
		assertNull("check test assumption - the API hasn't promoted a name to a fully specified name", c
		        .getFullySpecifiedName(loc));
		
		Context.getConceptService().saveConcept(c);
		assertNotNull("there's a preferred name", c.getPreferredName(loc));
		assertTrue("name was explicitly marked preferred", c.getPreferredName(loc).isPreferred());
		assertEquals("name matches", c.getPreferredName(loc).getName(), synonym.getName());
		assertEquals("fully specified name unchanged", c.getPreferredName(otherLocale).getName(), fullySpecifiedName
		        .getName());
		
	}
	
	@Test
	public void saveConcept_shouldTrimWhitespacesInConceptName() throws Exception {
		//Given
		Concept concept = new Concept();
		String nameWithSpaces = "  jwm  ";
		concept.addName(new ConceptName(nameWithSpaces, new Locale("en", "US")));
		//When
		Context.getConceptService().saveConcept(concept);
		//Then
		assertNotEquals(concept.getName().getName(), nameWithSpaces);
		assertEquals(concept.getName().getName(), "jwm");
	}
}
<|MERGE_RESOLUTION|>--- conflicted
+++ resolved
@@ -1,238 +1,227 @@
-/**
- * The contents of this file are subject to the OpenMRS Public License
- * Version 1.0 (the "License"); you may not use this file except in
- * compliance with the License. You may obtain a copy of the License at
- * http://license.openmrs.org
- *
- * Software distributed under the License is distributed on an "AS IS"
- * basis, WITHOUT WARRANTY OF ANY KIND, either express or implied. See the
- * License for the specific language governing rights and limitations
- * under the License.
- *
- * Copyright (C) OpenMRS, LLC.  All Rights Reserved.
- */
-package org.openmrs.api.impl;
-
-import static org.junit.Assert.assertEquals;
-import static org.junit.Assert.assertFalse;
-import static org.junit.Assert.assertNotEquals;
-import static org.junit.Assert.assertNotNull;
-import static org.junit.Assert.assertNull;
-import static org.junit.Assert.assertTrue;
-
-<<<<<<< HEAD
-import java.util.ArrayList;
-import java.util.Collections;
-import java.util.HashSet;
-import java.util.List;
-=======
-import java.util.HashSet;
->>>>>>> 461a7ab3
-import java.util.Locale;
-
-import org.junit.Test;
-import org.openmrs.Concept;
-import org.openmrs.ConceptName;
-import org.openmrs.api.ConceptNameType;
-import org.openmrs.api.ConceptService;
-import org.openmrs.api.context.Context;
-import org.openmrs.test.BaseContextSensitiveTest;
-<<<<<<< HEAD
-import org.openmrs.test.Verifies;
-=======
->>>>>>> 461a7ab3
-
-/**
- * Unit tests for methods that are specific to the {@link ConceptServiceImpl}. General tests that
- * would span implementations should go on the {@link ConceptService}.
- */
-public class ConceptServiceImplTest extends BaseContextSensitiveTest {
-	
-	/**
-	 * @see ConceptServiceImpl#saveConcept(Concept)
-	 * @verifies return the concept with new conceptID if creating new concept
-	 */
-	@Test
-	public void saveConcept_shouldReturnTheConceptWithNewConceptIDIfCreatingNewConcept() throws Exception {
-		Concept c = new Concept();
-		ConceptName fullySpecifiedName = new ConceptName("requires one name min", new Locale("fr", "CA"));
-		c.addName(fullySpecifiedName);
-		Concept savedC = Context.getConceptService().saveConcept(c);
-		assertNotNull(savedC);
-		assertTrue(savedC.getConceptId() > 0);
-	}
-	
-	/**
-	 * @see ConceptServiceImpl#saveConcept(Concept)
-	 * @verifies return the concept with same conceptID if updating existing concept
-	 */
-	
-	@Test
-	public void saveConcept_shouldReturnTheConceptWithSameConceptIDIfUpdatingExistingConcept() throws Exception {
-		Concept c = new Concept();
-		ConceptName fullySpecifiedName = new ConceptName("requires one name min", new Locale("fr", "CA"));
-		c.addName(fullySpecifiedName);
-		Concept savedC = Context.getConceptService().saveConcept(c);
-		assertNotNull(savedC);
-		Concept updatedC = Context.getConceptService().saveConcept(c);
-		assertNotNull(updatedC);
-		assertEquals(updatedC.getConceptId(), savedC.getConceptId());
-	}
-	
-	/**
-	 * @see ConceptServiceImpl#saveConcept(Concept)
-	 * @verifies leave preferred name preferred if set
-	 */
-	@Test
-	public void saveConcept_shouldLeavePreferredNamePreferredIfSet() throws Exception {
-		Locale loc = new Locale("fr", "CA");
-		ConceptName fullySpecifiedName = new ConceptName("fully specified", loc);
-		fullySpecifiedName.setConceptNameType(ConceptNameType.FULLY_SPECIFIED); //be explicit for test case
-		ConceptName shortName = new ConceptName("short name", loc);
-		shortName.setConceptNameType(ConceptNameType.SHORT); //be explicit for test case
-		ConceptName synonym = new ConceptName("synonym", loc);
-		synonym.setConceptNameType(null); //synonyms are id'd by a null type
-		ConceptName indexTerm = new ConceptName("indexTerm", loc);
-		indexTerm.setConceptNameType(ConceptNameType.INDEX_TERM); //synonyms are id'd by a null type
-		
-		//saveConcept never picks an index term for default, so we'll use it for the test
-		indexTerm.setLocalePreferred(true);
-		
-		Concept c = new Concept();
-		c.addName(fullySpecifiedName);
-		c.addName(synonym);
-		c.addName(indexTerm);
-		c.addName(shortName);
-		
-		//ignore it so we can test the set default preferred name  functionality
-		try {
-			Context.getConceptService().saveConcept(c);
-		}
-		catch (org.openmrs.api.APIException e) {
-			//ignore it
-		}
-		assertNotNull("there's a preferred name", c.getPreferredName(loc));
-		assertTrue("name was explicitly marked preferred", c.getPreferredName(loc).isPreferred());
-		assertEquals("name matches", c.getPreferredName(loc).getName(), indexTerm.getName());
-	}
-	
-	/**
-	 * @see ConceptServiceImpl#saveConcept(Concept)
-	 * @verifies not set default preferred name to short or index terms
-	 */
-	@Test
-	public void saveConcept_shouldNotSetDefaultPreferredNameToShortOrIndexTerms() throws Exception {
-		Locale loc = new Locale("fr", "CA");
-		ConceptName shortName = new ConceptName("short name", loc);
-		shortName.setConceptNameType(ConceptNameType.SHORT); //be explicit for test case
-		ConceptName indexTerm = new ConceptName("indexTerm", loc);
-		indexTerm.setConceptNameType(ConceptNameType.INDEX_TERM); //synonyms are id'd by a null type
-		
-		Concept c = new Concept();
-		HashSet<ConceptName> allNames = new HashSet<ConceptName>(4);
-		allNames.add(indexTerm);
-		allNames.add(shortName);
-		c.setNames(allNames);
-		
-		//The API will throw a validation error because preferred name is an index term
-		//ignore it so we can test the set default preferred name  functionality
-		try {
-			Context.getConceptService().saveConcept(c);
-		}
-		catch (org.openmrs.api.APIException e) {
-			//ignore it
-		}
-		assertNull("there's a preferred name", c.getPreferredName(loc));
-		assertFalse("name was explicitly marked preferred", shortName.isPreferred());
-		assertFalse("name was explicitly marked preferred", indexTerm.isPreferred());
-	}
-	
-	/**
-	 * @see ConceptServiceImpl#saveConcept(Concept)
-	 * @verifies set default preferred name to fully specified first
-	 * If Concept.getPreferredName(locale) returns null, saveConcept chooses one.
-	 * The default first choice is the fully specified name in the locale.
-	 * The default second choice is a synonym in the locale.
-	 */
-	@Test
-	public void saveConcept_shouldSetDefaultPreferredNameToFullySpecifiedFirst() throws Exception {
-		Locale loc = new Locale("fr", "CA");
-		ConceptName fullySpecifiedName = new ConceptName("fully specified", loc);
-		fullySpecifiedName.setConceptNameType(ConceptNameType.FULLY_SPECIFIED); //be explicit for test case
-		ConceptName shortName = new ConceptName("short name", loc);
-		shortName.setConceptNameType(ConceptNameType.SHORT); //be explicit for test case
-		ConceptName synonym = new ConceptName("synonym", loc);
-		synonym.setConceptNameType(null); //synonyms are id'd by a null type
-		ConceptName indexTerm = new ConceptName("indexTerm", loc);
-		indexTerm.setConceptNameType(ConceptNameType.INDEX_TERM); //synonyms are id'd by a null type
-		
-		Concept c = new Concept();
-		c.addName(fullySpecifiedName);
-		c.addName(synonym);
-		c.addName(indexTerm);
-		c.addName(shortName);
-		assertFalse("check test assumption - the API didn't automatically set preferred vlag", c.getFullySpecifiedName(loc)
-		        .isPreferred());
-		
-		assertNotNull("Concept is legit, save succeeds", Context.getConceptService().saveConcept(c));
-		
-		Context.getConceptService().saveConcept(c);
-		assertNotNull("there's a preferred name", c.getPreferredName(loc));
-		assertTrue("name was explicitly marked preferred", c.getPreferredName(loc).isPreferred());
-		assertEquals("name matches", c.getPreferredName(loc).getName(), fullySpecifiedName.getName());
-	}
-	
-	/**
-	 * @see ConceptServiceImpl#saveConcept(Concept)
-	 * @verifies set default preferred name to a synonym second
-	 * If Concept.getPreferredName(locale) returns null, saveConcept chooses one.
-	 * The default first choice is the fully specified name in the locale.
-	 * The default second choice is a synonym in the locale.
-	 */
-	@Test
-	public void saveConcept_shouldSetDefaultPreferredNameToASynonymSecond() throws Exception {
-		Locale loc = new Locale("fr", "CA");
-		Locale otherLocale = new Locale("en", "US");
-		//Create a fully specified name, but for another locale
-		//so the Concept passes validation
-		ConceptName fullySpecifiedName = new ConceptName("fully specified", otherLocale);
-		fullySpecifiedName.setConceptNameType(ConceptNameType.FULLY_SPECIFIED); //be explicit for test case
-		ConceptName shortName = new ConceptName("short name", loc);
-		shortName.setConceptNameType(ConceptNameType.SHORT); //be explicit for test case
-		ConceptName synonym = new ConceptName("synonym", loc);
-		synonym.setConceptNameType(null); //synonyms are id'd by a null type
-		ConceptName indexTerm = new ConceptName("indexTerm", loc);
-		indexTerm.setConceptNameType(ConceptNameType.INDEX_TERM); //synonyms are id'd by a null type
-		
-		Concept c = new Concept();
-		HashSet<ConceptName> allNames = new HashSet<ConceptName>(4);
-		allNames.add(indexTerm);
-		allNames.add(fullySpecifiedName);
-		allNames.add(synonym);
-		c.setNames(allNames);
-		
-		assertNull("check test assumption - the API hasn't promoted a name to a fully specified name", c
-		        .getFullySpecifiedName(loc));
-		
-		Context.getConceptService().saveConcept(c);
-		assertNotNull("there's a preferred name", c.getPreferredName(loc));
-		assertTrue("name was explicitly marked preferred", c.getPreferredName(loc).isPreferred());
-		assertEquals("name matches", c.getPreferredName(loc).getName(), synonym.getName());
-		assertEquals("fully specified name unchanged", c.getPreferredName(otherLocale).getName(), fullySpecifiedName
-		        .getName());
-		
-	}
-	
-	@Test
-	public void saveConcept_shouldTrimWhitespacesInConceptName() throws Exception {
-		//Given
-		Concept concept = new Concept();
-		String nameWithSpaces = "  jwm  ";
-		concept.addName(new ConceptName(nameWithSpaces, new Locale("en", "US")));
-		//When
-		Context.getConceptService().saveConcept(concept);
-		//Then
-		assertNotEquals(concept.getName().getName(), nameWithSpaces);
-		assertEquals(concept.getName().getName(), "jwm");
-	}
-}
+/**
+ * The contents of this file are subject to the OpenMRS Public License
+ * Version 1.0 (the "License"); you may not use this file except in
+ * compliance with the License. You may obtain a copy of the License at
+ * http://license.openmrs.org
+ *
+ * Software distributed under the License is distributed on an "AS IS"
+ * basis, WITHOUT WARRANTY OF ANY KIND, either express or implied. See the
+ * License for the specific language governing rights and limitations
+ * under the License.
+ *
+ * Copyright (C) OpenMRS, LLC.  All Rights Reserved.
+ */
+package org.openmrs.api.impl;
+
+import static org.junit.Assert.assertEquals;
+import static org.junit.Assert.assertFalse;
+import static org.junit.Assert.assertNotEquals;
+import static org.junit.Assert.assertNotNull;
+import static org.junit.Assert.assertNull;
+import static org.junit.Assert.assertTrue;
+
+import java.util.HashSet;
+import java.util.Locale;
+
+import org.junit.Test;
+import org.openmrs.Concept;
+import org.openmrs.ConceptName;
+import org.openmrs.api.ConceptNameType;
+import org.openmrs.api.ConceptService;
+import org.openmrs.api.context.Context;
+import org.openmrs.test.BaseContextSensitiveTest;
+
+/**
+ * Unit tests for methods that are specific to the {@link ConceptServiceImpl}. General tests that
+ * would span implementations should go on the {@link ConceptService}.
+ */
+public class ConceptServiceImplTest extends BaseContextSensitiveTest {
+	
+	/**
+	 * @see ConceptServiceImpl#saveConcept(Concept)
+	 * @verifies return the concept with new conceptID if creating new concept
+	 */
+	@Test
+	public void saveConcept_shouldReturnTheConceptWithNewConceptIDIfCreatingNewConcept() throws Exception {
+		Concept c = new Concept();
+		ConceptName fullySpecifiedName = new ConceptName("requires one name min", new Locale("fr", "CA"));
+		c.addName(fullySpecifiedName);
+		Concept savedC = Context.getConceptService().saveConcept(c);
+		assertNotNull(savedC);
+		assertTrue(savedC.getConceptId() > 0);
+	}
+	
+	/**
+	 * @see ConceptServiceImpl#saveConcept(Concept)
+	 * @verifies return the concept with same conceptID if updating existing concept
+	 */
+	
+	@Test
+	public void saveConcept_shouldReturnTheConceptWithSameConceptIDIfUpdatingExistingConcept() throws Exception {
+		Concept c = new Concept();
+		ConceptName fullySpecifiedName = new ConceptName("requires one name min", new Locale("fr", "CA"));
+		c.addName(fullySpecifiedName);
+		Concept savedC = Context.getConceptService().saveConcept(c);
+		assertNotNull(savedC);
+		Concept updatedC = Context.getConceptService().saveConcept(c);
+		assertNotNull(updatedC);
+		assertEquals(updatedC.getConceptId(), savedC.getConceptId());
+	}
+	
+	/**
+	 * @see ConceptServiceImpl#saveConcept(Concept)
+	 * @verifies leave preferred name preferred if set
+	 */
+	@Test
+	public void saveConcept_shouldLeavePreferredNamePreferredIfSet() throws Exception {
+		Locale loc = new Locale("fr", "CA");
+		ConceptName fullySpecifiedName = new ConceptName("fully specified", loc);
+		fullySpecifiedName.setConceptNameType(ConceptNameType.FULLY_SPECIFIED); //be explicit for test case
+		ConceptName shortName = new ConceptName("short name", loc);
+		shortName.setConceptNameType(ConceptNameType.SHORT); //be explicit for test case
+		ConceptName synonym = new ConceptName("synonym", loc);
+		synonym.setConceptNameType(null); //synonyms are id'd by a null type
+		ConceptName indexTerm = new ConceptName("indexTerm", loc);
+		indexTerm.setConceptNameType(ConceptNameType.INDEX_TERM); //synonyms are id'd by a null type
+		
+		//saveConcept never picks an index term for default, so we'll use it for the test
+		indexTerm.setLocalePreferred(true);
+		
+		Concept c = new Concept();
+		c.addName(fullySpecifiedName);
+		c.addName(synonym);
+		c.addName(indexTerm);
+		c.addName(shortName);
+		
+		//ignore it so we can test the set default preferred name  functionality
+		try {
+			Context.getConceptService().saveConcept(c);
+		}
+		catch (org.openmrs.api.APIException e) {
+			//ignore it
+		}
+		assertNotNull("there's a preferred name", c.getPreferredName(loc));
+		assertTrue("name was explicitly marked preferred", c.getPreferredName(loc).isPreferred());
+		assertEquals("name matches", c.getPreferredName(loc).getName(), indexTerm.getName());
+	}
+	
+	/**
+	 * @see ConceptServiceImpl#saveConcept(Concept)
+	 * @verifies not set default preferred name to short or index terms
+	 */
+	@Test
+	public void saveConcept_shouldNotSetDefaultPreferredNameToShortOrIndexTerms() throws Exception {
+		Locale loc = new Locale("fr", "CA");
+		ConceptName shortName = new ConceptName("short name", loc);
+		shortName.setConceptNameType(ConceptNameType.SHORT); //be explicit for test case
+		ConceptName indexTerm = new ConceptName("indexTerm", loc);
+		indexTerm.setConceptNameType(ConceptNameType.INDEX_TERM); //synonyms are id'd by a null type
+		
+		Concept c = new Concept();
+		HashSet<ConceptName> allNames = new HashSet<ConceptName>(4);
+		allNames.add(indexTerm);
+		allNames.add(shortName);
+		c.setNames(allNames);
+		
+		//The API will throw a validation error because preferred name is an index term
+		//ignore it so we can test the set default preferred name  functionality
+		try {
+			Context.getConceptService().saveConcept(c);
+		}
+		catch (org.openmrs.api.APIException e) {
+			//ignore it
+		}
+		assertNull("there's a preferred name", c.getPreferredName(loc));
+		assertFalse("name was explicitly marked preferred", shortName.isPreferred());
+		assertFalse("name was explicitly marked preferred", indexTerm.isPreferred());
+	}
+	
+	/**
+	 * @see ConceptServiceImpl#saveConcept(Concept)
+	 * @verifies set default preferred name to fully specified first
+	 * If Concept.getPreferredName(locale) returns null, saveConcept chooses one.
+	 * The default first choice is the fully specified name in the locale.
+	 * The default second choice is a synonym in the locale.
+	 */
+	@Test
+	public void saveConcept_shouldSetDefaultPreferredNameToFullySpecifiedFirst() throws Exception {
+		Locale loc = new Locale("fr", "CA");
+		ConceptName fullySpecifiedName = new ConceptName("fully specified", loc);
+		fullySpecifiedName.setConceptNameType(ConceptNameType.FULLY_SPECIFIED); //be explicit for test case
+		ConceptName shortName = new ConceptName("short name", loc);
+		shortName.setConceptNameType(ConceptNameType.SHORT); //be explicit for test case
+		ConceptName synonym = new ConceptName("synonym", loc);
+		synonym.setConceptNameType(null); //synonyms are id'd by a null type
+		ConceptName indexTerm = new ConceptName("indexTerm", loc);
+		indexTerm.setConceptNameType(ConceptNameType.INDEX_TERM); //synonyms are id'd by a null type
+		
+		Concept c = new Concept();
+		c.addName(fullySpecifiedName);
+		c.addName(synonym);
+		c.addName(indexTerm);
+		c.addName(shortName);
+		assertFalse("check test assumption - the API didn't automatically set preferred vlag", c.getFullySpecifiedName(loc)
+		        .isPreferred());
+		
+		assertNotNull("Concept is legit, save succeeds", Context.getConceptService().saveConcept(c));
+		
+		Context.getConceptService().saveConcept(c);
+		assertNotNull("there's a preferred name", c.getPreferredName(loc));
+		assertTrue("name was explicitly marked preferred", c.getPreferredName(loc).isPreferred());
+		assertEquals("name matches", c.getPreferredName(loc).getName(), fullySpecifiedName.getName());
+	}
+	
+	/**
+	 * @see ConceptServiceImpl#saveConcept(Concept)
+	 * @verifies set default preferred name to a synonym second
+	 * If Concept.getPreferredName(locale) returns null, saveConcept chooses one.
+	 * The default first choice is the fully specified name in the locale.
+	 * The default second choice is a synonym in the locale.
+	 */
+	@Test
+	public void saveConcept_shouldSetDefaultPreferredNameToASynonymSecond() throws Exception {
+		Locale loc = new Locale("fr", "CA");
+		Locale otherLocale = new Locale("en", "US");
+		//Create a fully specified name, but for another locale
+		//so the Concept passes validation
+		ConceptName fullySpecifiedName = new ConceptName("fully specified", otherLocale);
+		fullySpecifiedName.setConceptNameType(ConceptNameType.FULLY_SPECIFIED); //be explicit for test case
+		ConceptName shortName = new ConceptName("short name", loc);
+		shortName.setConceptNameType(ConceptNameType.SHORT); //be explicit for test case
+		ConceptName synonym = new ConceptName("synonym", loc);
+		synonym.setConceptNameType(null); //synonyms are id'd by a null type
+		ConceptName indexTerm = new ConceptName("indexTerm", loc);
+		indexTerm.setConceptNameType(ConceptNameType.INDEX_TERM); //synonyms are id'd by a null type
+		
+		Concept c = new Concept();
+		HashSet<ConceptName> allNames = new HashSet<ConceptName>(4);
+		allNames.add(indexTerm);
+		allNames.add(fullySpecifiedName);
+		allNames.add(synonym);
+		c.setNames(allNames);
+		
+		assertNull("check test assumption - the API hasn't promoted a name to a fully specified name", c
+		        .getFullySpecifiedName(loc));
+		
+		Context.getConceptService().saveConcept(c);
+		assertNotNull("there's a preferred name", c.getPreferredName(loc));
+		assertTrue("name was explicitly marked preferred", c.getPreferredName(loc).isPreferred());
+		assertEquals("name matches", c.getPreferredName(loc).getName(), synonym.getName());
+		assertEquals("fully specified name unchanged", c.getPreferredName(otherLocale).getName(), fullySpecifiedName
+		        .getName());
+		
+	}
+	
+	@Test
+	public void saveConcept_shouldTrimWhitespacesInConceptName() throws Exception {
+		//Given
+		Concept concept = new Concept();
+		String nameWithSpaces = "  jwm  ";
+		concept.addName(new ConceptName(nameWithSpaces, new Locale("en", "US")));
+		//When
+		Context.getConceptService().saveConcept(concept);
+		//Then
+		assertNotEquals(concept.getName().getName(), nameWithSpaces);
+		assertEquals(concept.getName().getName(), "jwm");
+	}
+}