<?xml version="1.0"?>
<!DOCTYPE hibernate-mapping PUBLIC
    "-//Hibernate/Hibernate Mapping DTD 3.0//EN"
    "http://www.hibernate.org/dtd/hibernate-mapping-3.0.dtd">
<hibernate-mapping package="org.openmrs" >

	<class name="Encounter" table="encounter" batch-size="25">

		<id name="encounterId" type="int" column="encounter_id" unsaved-value="0">
			<generator class="native">
				<param name="sequence">encounter_encounter_id_seq</param>
			</generator>
		</id>
		
		<discriminator column="encounter_id" insert="false" />
		
		<property name="uuid" type="java.lang.String"
			column="uuid" length="38" unique="true" />
<<<<<<< HEAD
=======

>>>>>>> 0dc65364
		<property name="encounterDatetime" type="java.util.Date"
			column="encounter_datetime" not-null="true" length="19" />
		<property name="dateCreated" type="java.util.Date"
			column="date_created" not-null="true" length="19" />
		<property name="voided" type="java.lang.Boolean" column="voided"
			length="1" not-null="true" />
		<property name="dateVoided" type="java.util.Date"
			column="date_voided" length="19" />
		<property name="voidReason" type="java.lang.String"
			column="void_reason" length="255" />
		<property name="dateChanged" type="java.util.Date" 
			column="date_changed" not-null="false" length="19" />

		<!-- Associations -->
		<!-- bi-directional many-to-one association to User -->
		<many-to-one name="changedBy" class="User" not-null="false">
			<column name="changed_by" />
		</many-to-one>

		<!-- bi-directional many-to-one association to Patient -->
		<many-to-one name="patient" class="Patient" not-null="true">
			<column name="patient_id" />
		</many-to-one>
		<!-- bi-directional many-to-one association to Location -->
		<many-to-one name="location" class="Location" not-null="false">
			<column name="location_id" />
		</many-to-one>
		<!-- bi-directional many-to-one association to Form -->
		<many-to-one name="form" class="Form" not-null="false">
			<column name="form_id" />
		</many-to-one>
		<!-- bi-directional one-to-many association to Order -->
		<set name="orders" inverse="true">
			<key column="encounter_id" />
			<one-to-many class="Order" />
		</set>
		<!-- bi-directional one-to-many association to Ob -->
		<set name="obs" inverse="true" cascade="all" order-by="concept_id" access="field" batch-size="25">
			<key column="encounter_id" />
			<one-to-many class="Obs" />
		</set>
		<!-- bi-directional many-to-one association to EncounterType -->
		<many-to-one name="encounterType" class="EncounterType"
			not-null="true">
			<column name="encounter_type" />
		</many-to-one>
		<!-- bi-directional many-to-one association to User -->
		<many-to-one name="creator" class="User" not-null="true">
			<column name="creator" />
		</many-to-one>
		<!-- bi-directional one-to-many association to EncounterProvider -->
		<set name="encounterProviders" inverse="true" cascade="all-delete-orphan" order-by="provider_id">
			<key column="encounter_id" />
			<one-to-many class="EncounterProvider" />
		</set>
		
		<many-to-one name="voidedBy" class="User">
			<column name="voided_by" />
		</many-to-one>
		<many-to-one name="visit" class="Visit" cascade="save-update">
			<column name="visit_id" />
		</many-to-one>

	</class>
</hibernate-mapping>
<|MERGE_RESOLUTION|>--- conflicted
+++ resolved
@@ -1,87 +1,83 @@
-<?xml version="1.0"?>
-<!DOCTYPE hibernate-mapping PUBLIC
-    "-//Hibernate/Hibernate Mapping DTD 3.0//EN"
-    "http://www.hibernate.org/dtd/hibernate-mapping-3.0.dtd">
-<hibernate-mapping package="org.openmrs" >
-
-	<class name="Encounter" table="encounter" batch-size="25">
-
-		<id name="encounterId" type="int" column="encounter_id" unsaved-value="0">
-			<generator class="native">
-				<param name="sequence">encounter_encounter_id_seq</param>
-			</generator>
-		</id>
-		
-		<discriminator column="encounter_id" insert="false" />
-		
-		<property name="uuid" type="java.lang.String"
-			column="uuid" length="38" unique="true" />
-<<<<<<< HEAD
-=======
-
->>>>>>> 0dc65364
-		<property name="encounterDatetime" type="java.util.Date"
-			column="encounter_datetime" not-null="true" length="19" />
-		<property name="dateCreated" type="java.util.Date"
-			column="date_created" not-null="true" length="19" />
-		<property name="voided" type="java.lang.Boolean" column="voided"
-			length="1" not-null="true" />
-		<property name="dateVoided" type="java.util.Date"
-			column="date_voided" length="19" />
-		<property name="voidReason" type="java.lang.String"
-			column="void_reason" length="255" />
-		<property name="dateChanged" type="java.util.Date" 
-			column="date_changed" not-null="false" length="19" />
-
-		<!-- Associations -->
-		<!-- bi-directional many-to-one association to User -->
-		<many-to-one name="changedBy" class="User" not-null="false">
-			<column name="changed_by" />
-		</many-to-one>
-
-		<!-- bi-directional many-to-one association to Patient -->
-		<many-to-one name="patient" class="Patient" not-null="true">
-			<column name="patient_id" />
-		</many-to-one>
-		<!-- bi-directional many-to-one association to Location -->
-		<many-to-one name="location" class="Location" not-null="false">
-			<column name="location_id" />
-		</many-to-one>
-		<!-- bi-directional many-to-one association to Form -->
-		<many-to-one name="form" class="Form" not-null="false">
-			<column name="form_id" />
-		</many-to-one>
-		<!-- bi-directional one-to-many association to Order -->
-		<set name="orders" inverse="true">
-			<key column="encounter_id" />
-			<one-to-many class="Order" />
-		</set>
-		<!-- bi-directional one-to-many association to Ob -->
-		<set name="obs" inverse="true" cascade="all" order-by="concept_id" access="field" batch-size="25">
-			<key column="encounter_id" />
-			<one-to-many class="Obs" />
-		</set>
-		<!-- bi-directional many-to-one association to EncounterType -->
-		<many-to-one name="encounterType" class="EncounterType"
-			not-null="true">
-			<column name="encounter_type" />
-		</many-to-one>
-		<!-- bi-directional many-to-one association to User -->
-		<many-to-one name="creator" class="User" not-null="true">
-			<column name="creator" />
-		</many-to-one>
-		<!-- bi-directional one-to-many association to EncounterProvider -->
-		<set name="encounterProviders" inverse="true" cascade="all-delete-orphan" order-by="provider_id">
-			<key column="encounter_id" />
-			<one-to-many class="EncounterProvider" />
-		</set>
-		
-		<many-to-one name="voidedBy" class="User">
-			<column name="voided_by" />
-		</many-to-one>
-		<many-to-one name="visit" class="Visit" cascade="save-update">
-			<column name="visit_id" />
-		</many-to-one>
-
-	</class>
-</hibernate-mapping>
+<?xml version="1.0"?>
+<!DOCTYPE hibernate-mapping PUBLIC
+    "-//Hibernate/Hibernate Mapping DTD 3.0//EN"
+    "http://www.hibernate.org/dtd/hibernate-mapping-3.0.dtd">
+<hibernate-mapping package="org.openmrs" >
+
+	<class name="Encounter" table="encounter" batch-size="25">
+
+		<id name="encounterId" type="int" column="encounter_id" unsaved-value="0">
+			<generator class="native">
+				<param name="sequence">encounter_encounter_id_seq</param>
+			</generator>
+		</id>
+		
+		<discriminator column="encounter_id" insert="false" />
+		
+		<property name="uuid" type="java.lang.String"
+			column="uuid" length="38" unique="true" />
+		<property name="encounterDatetime" type="java.util.Date"
+			column="encounter_datetime" not-null="true" length="19" />
+		<property name="dateCreated" type="java.util.Date"
+			column="date_created" not-null="true" length="19" />
+		<property name="voided" type="java.lang.Boolean" column="voided"
+			length="1" not-null="true" />
+		<property name="dateVoided" type="java.util.Date"
+			column="date_voided" length="19" />
+		<property name="voidReason" type="java.lang.String"
+			column="void_reason" length="255" />
+		<property name="dateChanged" type="java.util.Date" 
+			column="date_changed" not-null="false" length="19" />
+
+		<!-- Associations -->
+		<!-- bi-directional many-to-one association to User -->
+		<many-to-one name="changedBy" class="User" not-null="false">
+			<column name="changed_by" />
+		</many-to-one>
+
+		<!-- bi-directional many-to-one association to Patient -->
+		<many-to-one name="patient" class="Patient" not-null="true">
+			<column name="patient_id" />
+		</many-to-one>
+		<!-- bi-directional many-to-one association to Location -->
+		<many-to-one name="location" class="Location" not-null="false">
+			<column name="location_id" />
+		</many-to-one>
+		<!-- bi-directional many-to-one association to Form -->
+		<many-to-one name="form" class="Form" not-null="false">
+			<column name="form_id" />
+		</many-to-one>
+		<!-- bi-directional one-to-many association to Order -->
+		<set name="orders" inverse="true">
+			<key column="encounter_id" />
+			<one-to-many class="Order" />
+		</set>
+		<!-- bi-directional one-to-many association to Ob -->
+		<set name="obs" inverse="true" cascade="all" order-by="concept_id" access="field" batch-size="25">
+			<key column="encounter_id" />
+			<one-to-many class="Obs" />
+		</set>
+		<!-- bi-directional many-to-one association to EncounterType -->
+		<many-to-one name="encounterType" class="EncounterType"
+			not-null="true">
+			<column name="encounter_type" />
+		</many-to-one>
+		<!-- bi-directional many-to-one association to User -->
+		<many-to-one name="creator" class="User" not-null="true">
+			<column name="creator" />
+		</many-to-one>
+		<!-- bi-directional one-to-many association to EncounterProvider -->
+		<set name="encounterProviders" inverse="true" cascade="all-delete-orphan" order-by="provider_id">
+			<key column="encounter_id" />
+			<one-to-many class="EncounterProvider" />
+		</set>
+		
+		<many-to-one name="voidedBy" class="User">
+			<column name="voided_by" />
+		</many-to-one>
+		<many-to-one name="visit" class="Visit" cascade="save-update">
+			<column name="visit_id" />
+		</many-to-one>
+
+	</class>
+</hibernate-mapping>