/**
 * The contents of this file are subject to the OpenMRS Public License
 * Version 1.0 (the "License"); you may not use this file except in
 * compliance with the License. You may obtain a copy of the License at
 * http://license.openmrs.org
 *
 * Software distributed under the License is distributed on an "AS IS"
 * basis, WITHOUT WARRANTY OF ANY KIND, either express or implied. See the
 * License for the specific language governing rights and limitations
 * under the License.
 *
 * Copyright (C) OpenMRS, LLC.  All Rights Reserved.
 */
package org.openmrs.test;

import java.awt.Font;
import java.awt.Frame;
import java.awt.GridBagConstraints;
import java.awt.GridBagLayout;
import java.awt.Insets;
import java.awt.Window;
import java.io.File;
import java.io.FileInputStream;
import java.io.FileNotFoundException;
import java.io.IOException;
import java.io.InputStream;
import java.io.InputStreamReader;
import java.io.Reader;
import java.sql.Connection;
import java.sql.PreparedStatement;
import java.sql.ResultSet;
import java.sql.SQLException;
import java.util.HashMap;
import java.util.Map;
import java.util.Properties;
import java.util.Timer;
import java.util.TimerTask;

import javax.swing.JFrame;
import javax.swing.JLabel;
import javax.swing.JOptionPane;
import javax.swing.JPanel;
import javax.swing.JPasswordField;
import javax.swing.JTextField;
import javax.swing.UIManager;

import org.apache.commons.io.IOUtils;
import org.apache.commons.logging.Log;
import org.apache.commons.logging.LogFactory;
import org.dbunit.DatabaseUnitException;
import org.dbunit.database.DatabaseConfig;
import org.dbunit.database.DatabaseConnection;
import org.dbunit.database.IDatabaseConnection;
import org.dbunit.dataset.DefaultDataSet;
import org.dbunit.dataset.DefaultTable;
import org.dbunit.dataset.IDataSet;
import org.dbunit.dataset.ReplacementDataSet;
import org.dbunit.dataset.stream.StreamingDataSet;
import org.dbunit.dataset.xml.FlatXmlDataSet;
import org.dbunit.dataset.xml.FlatXmlProducer;
import org.dbunit.dataset.xml.XmlDataSet;
import org.dbunit.ext.h2.H2DataTypeFactory;
import org.dbunit.operation.DatabaseOperation;
import org.hibernate.SessionFactory;
import org.hibernate.cfg.Environment;
import org.hibernate.dialect.H2Dialect;
import org.junit.After;
import org.junit.AfterClass;
import org.junit.Before;
import org.mockito.InjectMocks;
import org.mockito.Mock;
import org.mockito.MockitoAnnotations;
import org.openmrs.Concept;
import org.openmrs.Drug;
import org.openmrs.User;
import org.openmrs.api.context.Context;
import org.openmrs.api.context.ContextAuthenticationException;
import org.openmrs.api.context.ContextMockHelper;
import org.openmrs.module.ModuleConstants;
import org.openmrs.module.ModuleUtil;
import org.openmrs.util.OpenmrsClassLoader;
import org.openmrs.util.OpenmrsConstants;
import org.springframework.test.context.ContextConfiguration;
import org.springframework.test.context.TestExecutionListeners;
import org.springframework.test.context.junit4.AbstractJUnit4SpringContextTests;
import org.springframework.test.context.transaction.TransactionConfiguration;
import org.springframework.test.context.transaction.TransactionalTestExecutionListener;
import org.springframework.transaction.annotation.Transactional;
import org.xml.sax.InputSource;

/**
 * This is the base for spring/context tests. Tests that NEED to use calls to the Context class and
 * use Services and/or the database should extend this class. NOTE: Tests that do not need access to
 * spring enabled services do not need this class and extending this will only slow those test cases
 * down. (because spring is started before test cases are run). Normal test cases do not need to
 * extend anything
 */
@ContextConfiguration(locations = { "classpath:applicationContext-service.xml", "classpath*:openmrs-servlet.xml",
        "classpath*:moduleApplicationContext.xml" })
@TestExecutionListeners( { TransactionalTestExecutionListener.class, SkipBaseSetupAnnotationExecutionListener.class,
        StartModuleExecutionListener.class })
@Transactional
@TransactionConfiguration(defaultRollback = true)
public abstract class BaseContextSensitiveTest extends AbstractJUnit4SpringContextTests {
	
	private static Log log = LogFactory.getLog(BaseContextSensitiveTest.class);
	
	/**
	 * Only the classpath/package path and filename of the initial dataset
	 */
	protected static final String INITIAL_XML_DATASET_PACKAGE_PATH = "org/openmrs/include/initialInMemoryTestDataSet.xml";
	
	protected static final String EXAMPLE_XML_DATASET_PACKAGE_PATH = "org/openmrs/include/standardTestDataset.xml";
	
	/**
	 * cached runtime properties
	 */
	protected static Properties runtimeProperties;
	
	/**
	 * Used for username/password dialog
	 */
	private static final Font font = new Font("Arial", Font.BOLD, 16);
	
	/**
	 * Our username field is outside of the getUsernameAndPassword() method so we can do our
	 * force-focus-on-the-username-field trick -- i.e., refer to the field within an anonymous
	 * TimerTask method.
	 */
	private static JTextField usernameField;
	
	/**
	 * This frame contains the password dialog box. In order to bring the frame to the front in the
	 * TimerTask method, we make it a private field
	 */
	private static Frame frame;
	
	/**
	 * Static variable to keep track of the number of times this class has been loaded (aka, number
	 * of tests already run)
	 */
	private static Integer loadCount = 0;
	
	/**
	 * Allows to determine if the DB is initialized with standard data
	 */
	private static boolean isBaseSetup;
	
	/**
	 * Stores a user authenticated for running tests which allows to discover a situation when some
	 * test authenticates as a different user and we need to revert to the original one
	 */
	private User authenticatedUser;
	
	/**
	 * Allows mocking services returned by Context. See {@link ContextMockHelper}
	 * 
	 * @since 1.11
	 */
	@InjectMocks
	protected ContextMockHelper contextMockHelper;
	
	/**
	 * Basic constructor for the super class to all openmrs api unit tests. This constructor sets up
	 * the classloader and the properties file so that by the type spring gets around to finally
	 * starting, the openmrs runtime properties are already in place A static load count is kept to
	 * count the number of times this class has been loaded.
	 * 
	 * @see #getLoadCount()
	 */
	public BaseContextSensitiveTest() {
		
		Thread.currentThread().setContextClassLoader(OpenmrsClassLoader.getInstance());
		
		Properties props = getRuntimeProperties();
		
		if (log.isDebugEnabled())
			log.debug("props: " + props);
		
		Context.setRuntimeProperties(props);
		
		loadCount++;
	}
	
	/**
	 * Initializes fields annotated with {@link Mock}.
	 * 
	 * @since 1.10
	 */
	@Before
	public void initMocks() {
		MockitoAnnotations.initMocks(this);
	}
	
	/**
	 * @since 1.10
	 */
	@After
	public void revertContextMocks() {
		contextMockHelper.revertMocks();
	}
	
	/**
	 * Modules should extend {@link BaseModuleContextSensitiveTest}, not this class. If they extend
	 * this class, then they won't work right when run in batches.
	 * 
	 * @throws Exception
	 */
	@Before
	public void checkNotModule() throws Exception {
		if (this.getClass().getPackage().toString().contains("org.openmrs.module.")
		        && !(this instanceof BaseModuleContextSensitiveTest)) {
			throw new RuntimeException(
			        "Module unit test classes should extend BaseModuleContextSensitiveTest, not just BaseContextSensitiveTest");
		}
	}
	
	/**
	 * Get the number of times this class has been loaded. This is a rough approx of how many tests
	 * have been run so far. This can be used to determine if the test is being run in a standalone
	 * context or if other tests have been run before.
	 * 
	 * @return number of times this class has been loaded
	 */
	public Integer getLoadCount() {
		return loadCount;
	}
	
	/**
	 * Used for runtime properties. The default is "openmrs" because most people will use that as
	 * the default. If your webapp and runtime properties are under a different name, override this
	 * method in your tests
	 * 
	 * @return String webapp name to assume when looking up the runtime properties
	 */
	public String getWebappName() {
		return "openmrs";
	}
	
	/**
	 * Mimics org.openmrs.web.Listener.getRuntimeProperties() Overrides the database connection
	 * properties if the user wants an in-memory database
	 * 
	 * @return Properties runtime
	 */
	public Properties getRuntimeProperties() {
		
		// cache the properties for subsequent calls
		if (runtimeProperties == null)
			runtimeProperties = TestUtil.getRuntimeProperties(getWebappName());
		
		// if we're using the in-memory hypersonic database, add those
		// connection properties here to override what is in the runtime
		// properties
		if (useInMemoryDatabase() == true) {
			runtimeProperties.setProperty(Environment.DIALECT, H2Dialect.class.getName());
			runtimeProperties.setProperty(Environment.URL, "jdbc:h2:mem:openmrs;DB_CLOSE_DELAY=30;LOCK_TIMEOUT=10000");
			runtimeProperties.setProperty(Environment.DRIVER, "org.h2.Driver");
			runtimeProperties.setProperty(Environment.USER, "sa");
			runtimeProperties.setProperty(Environment.PASS, "");
			
			// these two properties need to be set in case the user has this exact
			// phrasing in their runtime file.
			runtimeProperties.setProperty("connection.username", "sa");
			runtimeProperties.setProperty("connection.password", "");
			
			// automatically create the tables defined in the hbm files
			runtimeProperties.setProperty(Environment.HBM2DDL_AUTO, "create-drop");
		}
		
		// we don't want to try to load core modules in tests
		runtimeProperties.setProperty(ModuleConstants.IGNORE_CORE_MODULES_PROPERTY, "true");
		
		try {
			File tempappdir = File.createTempFile("appdir-for-unit-tests-", "");
			tempappdir.delete(); // so we can make it into a directory
			tempappdir.mkdir(); // turn it into a directory
			tempappdir.deleteOnExit(); // clean up when we're done with tests
			
			runtimeProperties.setProperty(OpenmrsConstants.APPLICATION_DATA_DIRECTORY_RUNTIME_PROPERTY, tempappdir
			        .getAbsolutePath());
			OpenmrsConstants.APPLICATION_DATA_DIRECTORY = tempappdir.getAbsolutePath();
		}
		catch (IOException e) {
			log.error("Unable to create temp dir", e);
		}
		
		return runtimeProperties;
	}
	
	/**
	 * Authenticate to the Context. A popup box will appear asking the current user to enter
	 * credentials unless there is a junit.username and junit.password defined in the runtime
	 * properties
	 * 
	 * @throws Exception
	 */
	public void authenticate() throws Exception {
		if (Context.isAuthenticated() && Context.getAuthenticatedUser().equals(authenticatedUser)) {
			return;
		}
		
		try {
			Context.authenticate("admin", "test");
			authenticatedUser = Context.getAuthenticatedUser();
			return;
		}
		catch (ContextAuthenticationException wrongCredentialsError) {
			if (useInMemoryDatabase()) {
				// if we get here the user is using some database other than the standard
				// in-memory database, prompt the user for input
				log.error("For some reason we couldn't auth as admin:test ?!", wrongCredentialsError);
			}
		}
		
		Integer attempts = 0;
		
		// TODO: how to make this a locale specific message for the user to see?
		String message = null;
		
		// only need to authenticate once per session
		while (!Context.isAuthenticated() && attempts < 3) {
			
			// look in the runtime properties for a defined username and
			// password first
			String junitusername = null;
			String junitpassword = null;
			
			try {
				Properties props = this.getRuntimeProperties();
				junitusername = props.getProperty("junit.username");
				junitpassword = props.getProperty("junit.password");
			}
			catch (Exception e) {
				// if anything happens just default to asking the user
			}
			
			String[] credentials = null;
			
			// ask the user for creds if no junit username/pass defined
			// in the runtime properties or if that username/pass failed already
			if (junitusername == null || junitpassword == null || attempts > 0) {
				credentials = askForUsernameAndPassword(message);
				// credentials are null if the user clicked "cancel" in popup
				if (credentials == null)
					return;
			} else
				credentials = new String[] { junitusername, junitpassword };
			
			// try to authenticate to the Context with either the runtime
			// defined credentials or the user supplied credentials from the
			// popup
			try {
				Context.authenticate(credentials[0], credentials[1]);
				authenticatedUser = Context.getAuthenticatedUser();
			}
			catch (ContextAuthenticationException e) {
				message = "Invalid username/password.  Try again.";
			}
			
			attempts++;
		}
	}
	
	/**
	 * Utility method for obtaining username and password through Swing interface for tests. Any
	 * tests extending the org.openmrs.BaseTest class may simply invoke this method by name.
	 * Username and password are returned in a two-member String array. If the user aborts, null is
	 * returned. <b> <em>Do not call for non-interactive tests, since this method will try to
	 * render an interactive dialog box for authentication!</em></b>
	 * 
	 * @param message string to display above username field
	 * @return Two-member String array containing username and password, respectively, or
	 *         <code>null</code> if user aborts dialog
	 */
	public static synchronized String[] askForUsernameAndPassword(String message) {
		
		try {
			UIManager.setLookAndFeel(UIManager.getSystemLookAndFeelClassName());
		}
		catch (Exception e) {

		}
		
		if (message == null || "".equals(message))
			message = "Enter username/password to authenticate to OpenMRS...";
		
		JPanel panel = new JPanel(new GridBagLayout());
		JLabel usernameLabel = new JLabel("Username");
		usernameLabel.setFont(font);
		usernameField = new JTextField(20);
		usernameField.setFont(font);
		JLabel passwordLabel = new JLabel("Password");
		passwordLabel.setFont(font);
		JPasswordField passwordField = new JPasswordField(20);
		passwordField.setFont(font);
		panel.add(usernameLabel, new GridBagConstraints(0, 0, 1, 1, 0, 0, GridBagConstraints.EAST,
		        GridBagConstraints.HORIZONTAL, new Insets(0, 0, 0, 0), 5, 0));
		panel.add(usernameField, new GridBagConstraints(1, 0, 1, 1, 0, 0, GridBagConstraints.WEST,
		        GridBagConstraints.HORIZONTAL, new Insets(0, 0, 0, 0), 0, 0));
		panel.add(passwordLabel, new GridBagConstraints(0, 1, 1, 1, 0, 0, GridBagConstraints.EAST,
		        GridBagConstraints.HORIZONTAL, new Insets(0, 0, 0, 0), 5, 0));
		panel.add(passwordField, new GridBagConstraints(1, 1, 1, 1, 0, 0, GridBagConstraints.WEST,
		        GridBagConstraints.HORIZONTAL, new Insets(0, 0, 0, 0), 0, 0));
		
		frame = new JFrame();
		Window window = new Window(frame);
		frame.setVisible(true);
		frame.setTitle("JUnit Test Credentials");
		
		// We use a TimerTask to force focus on username, but still use
		// JOptionPane for model dialog
		TimerTask later = new TimerTask() {
			
			@Override
			public void run() {
				if (frame != null) {
					// bring the dialog's window to the front
					frame.toFront();
					usernameField.grabFocus();
				}
			}
		};
		// try setting focus half a second from now
		new Timer().schedule(later, 500);
		
		// attention grabber for those people that aren't as observant
		TimerTask laterStill = new TimerTask() {
			
			@Override
			public void run() {
				if (frame != null) {
					frame.toFront(); // bring the dialog's window to the
					// front
					usernameField.grabFocus();
				}
			}
		};
		// if the user hasn't done anything in 10 seconds, tell them the window
		// is there
		new Timer().schedule(laterStill, 10000);
		
		// show the dialog box
		int response = JOptionPane.showConfirmDialog(window, panel, message, JOptionPane.OK_CANCEL_OPTION);
		
		// clear out the window so the timer doesn't screw up
		laterStill.cancel();
		frame.setVisible(false);
		window.setVisible(false);
		frame = null;
		
		// response of 2 is the cancel button, response of -1 is the little red
		// X in the top right
		return (response == 2 || response == -1 ? null : new String[] { usernameField.getText(),
		        String.valueOf(passwordField.getPassword()) });
	}
	
	/**
	 * Override this method to turn on/off the in-memory database. The default is to use the
	 * in-memory database. When this method returns false, the database defined by the runtime
	 * properties is used instead
	 * 
	 * @return true/false whether or not to use an in memory database
	 */
	public Boolean useInMemoryDatabase() {
		return true;
	}
	
	/**
	 * Get the database connection currently in use by the testing framework.
	 * <p>
	 * Note that if you commit a transaction, any changes done by a test will not be rolled back and
	 * you will need to clean up yourself by calling for example {@link #deleteAllData()}.
	 * 
	 * @return Connection jdbc connection to the database
	 */
	@SuppressWarnings("deprecation")
	public Connection getConnection() {
		SessionFactory sessionFactory = (SessionFactory) applicationContext.getBean("sessionFactory");
		
		return sessionFactory.getCurrentSession().connection();
	}
	
	/**
	 * This initializes the empty in-memory database with some rows in order to actually run some
	 * tests
	 */
	public void initializeInMemoryDatabase() throws Exception {
		//Don't allow the user to overwrite data
		if (!useInMemoryDatabase())
			throw new Exception(
			        "You shouldn't be initializing a NON in-memory database. Consider unoverriding useInMemoryDatabase");
		
		executeDataSet(INITIAL_XML_DATASET_PACKAGE_PATH);
	}
	
	/**
	 * Note that with the H2 DB this operation always commits an open transaction.
	 * 
	 * @param connection
	 * @throws SQLException
	 */
	private void turnOnDBConstraints(Connection connection) throws SQLException {
		String constraintsOnSql;
		if (useInMemoryDatabase()) {
			constraintsOnSql = "SET REFERENTIAL_INTEGRITY TRUE";
		} else {
			constraintsOnSql = "SET FOREIGN_KEY_CHECKS=1;";
		}
		PreparedStatement ps = connection.prepareStatement(constraintsOnSql);
		ps.execute();
		ps.close();
	}
	
	private void turnOffDBConstraints(Connection connection) throws SQLException {
		String constraintsOffSql;
		if (useInMemoryDatabase()) {
			constraintsOffSql = "SET REFERENTIAL_INTEGRITY FALSE";
		} else {
			constraintsOffSql = "SET FOREIGN_KEY_CHECKS=0;";
		}
		PreparedStatement ps = connection.prepareStatement(constraintsOffSql);
		ps.execute();
		ps.close();
	}
	
	/**
	 * Used by {@link #executeDataSet(String)} to cache the parsed xml files. This speeds up
	 * subsequent runs of the dataset
	 */
	private static Map<String, IDataSet> cachedDatasets = new HashMap<String, IDataSet>();
	
	/**
	 * Runs the flat xml data file at the classpath location specified by
	 * <code>datasetFilename</code> This is a convenience method. It simply creates an
	 * {@link IDataSet} and calls {@link #executeDataSet(IDataSet)}
	 * 
	 * @param datasetFilename String path/filename on the classpath of the xml data set to clean
	 *            insert into the current database
	 * @see #getConnection()
	 * @see #executeDataSet(IDataSet)
	 */
	public void executeDataSet(String datasetFilename) throws Exception {
		
		// try to get the given filename from the cache
		IDataSet xmlDataSetToRun = cachedDatasets.get(datasetFilename);
		
		// if we didn't find it in the cache, load it
		if (xmlDataSetToRun == null) {
			File file = new File(datasetFilename);
			
			InputStream fileInInputStreamFormat = null;
			Reader reader = null;
			try {
				// try to load the file if its a straight up path to the file or
				// if its a classpath path to the file
				if (file.exists()) {
					fileInInputStreamFormat = new FileInputStream(datasetFilename);
				} else {
					fileInInputStreamFormat = getClass().getClassLoader().getResourceAsStream(datasetFilename);
					if (fileInInputStreamFormat == null)
						throw new FileNotFoundException("Unable to find '" + datasetFilename + "' in the classpath");
				}
				
				reader = new InputStreamReader(fileInInputStreamFormat);
				ReplacementDataSet replacementDataSet = new ReplacementDataSet(
				        new FlatXmlDataSet(reader, false, true, false));
				replacementDataSet.addReplacementObject("[NULL]", null);
				xmlDataSetToRun = replacementDataSet;
				
				reader.close();
			}
			finally {
				IOUtils.closeQuietly(fileInInputStreamFormat);
				IOUtils.closeQuietly(reader);
			}
			
			// cache the xmldataset for future runs of this file
			cachedDatasets.put(datasetFilename, xmlDataSetToRun);
		}
		
		executeDataSet(xmlDataSetToRun);
	}
	
	/**
	 * Runs the large flat xml dataset. It does not cache the file as opposed to
	 * {@link #executeDataSet(String)}.
	 * 
	 * @param datasetFilename
	 * @throws Exception
	 * @since 1.10
	 */
	public void executeLargeDataSet(String datasetFilename) throws Exception {
		InputStream inputStream = null;
		try {
			final File file = new File(datasetFilename);
			if (file.exists()) {
				inputStream = new FileInputStream(datasetFilename);
			} else {
				inputStream = getClass().getClassLoader().getResourceAsStream(datasetFilename);
				if (inputStream == null)
					throw new FileNotFoundException("Unable to find '" + datasetFilename + "' in the classpath");
			}
			
			final FlatXmlProducer flatXmlProducer = new FlatXmlProducer(new InputSource(inputStream));
			final StreamingDataSet streamingDataSet = new StreamingDataSet(flatXmlProducer);
			
			final ReplacementDataSet replacementDataSet = new ReplacementDataSet(streamingDataSet);
			replacementDataSet.addReplacementObject("[NULL]", null);
			
			executeDataSet(replacementDataSet);
			
			inputStream.close();
		}
		finally {
			IOUtils.closeQuietly(inputStream);
		}
	}
	
	/**
	 * Runs the xml data file at the classpath location specified by <code>datasetFilename</code>
	 * using XmlDataSet. It simply creates an {@link IDataSet} and calls
	 * {@link #executeDataSet(IDataSet)}. <br/>
	 * <br/>
	 * This method is different than {@link #executeDataSet(String)} in that this one does not
	 * expect a flat file xml but instead a true XmlDataSet. <br/>
	 * <br/>
	 * In addition, there is no replacing of [NULL] values in strings.
	 * 
	 * @param datasetFilename String path/filename on the classpath of the xml data set to clean
	 *            insert into the current database
	 * @see #getConnection()
	 * @see #executeDataSet(IDataSet)
	 */
	public void executeXmlDataSet(String datasetFilename) throws Exception {
		
		// try to get the given filename from the cache
		IDataSet xmlDataSetToRun = cachedDatasets.get(datasetFilename);
		
		// if we didn't find it in the cache, load it
		if (xmlDataSetToRun == null) {
			File file = new File(datasetFilename);
			
			InputStream fileInInputStreamFormat = null;
			
			try {
				// try to load the file if its a straight up path to the file or
				// if its a classpath path to the file
				if (file.exists())
					fileInInputStreamFormat = new FileInputStream(datasetFilename);
				else {
					fileInInputStreamFormat = getClass().getClassLoader().getResourceAsStream(datasetFilename);
					if (fileInInputStreamFormat == null)
						throw new FileNotFoundException("Unable to find '" + datasetFilename + "' in the classpath");
				}
				
				XmlDataSet xmlDataSet = null;
				xmlDataSet = new XmlDataSet(fileInInputStreamFormat);
				xmlDataSetToRun = xmlDataSet;
				
				fileInInputStreamFormat.close();
			}
			finally {
				IOUtils.closeQuietly(fileInInputStreamFormat);
			}
			
			// cache the xmldataset for future runs of this file
			cachedDatasets.put(datasetFilename, xmlDataSetToRun);
		}
		
		executeDataSet(xmlDataSetToRun);
	}
	
	/**
	 * Run the given dataset specified by the <code>dataset</code> argument
	 * 
	 * @param dataset IDataSet to run on the current database used by Spring
	 * @see #getConnection()
	 */
	public void executeDataSet(IDataSet dataset) throws Exception {
		Connection connection = getConnection();
		
		IDatabaseConnection dbUnitConn = setupDatabaseConnection(connection);
		
		//Do the actual update/insert:
		//insert new rows, update existing rows, and leave others alone
		DatabaseOperation.REFRESH.execute(dbUnitConn, dataset);
	}
	
	private IDatabaseConnection setupDatabaseConnection(Connection connection) throws DatabaseUnitException {
		IDatabaseConnection dbUnitConn = new DatabaseConnection(connection);
		
		if (useInMemoryDatabase()) {
			//Setup the db connection to use H2 config.
			DatabaseConfig config = dbUnitConn.getConfig();
			config.setProperty(DatabaseConfig.PROPERTY_DATATYPE_FACTORY, new H2DataTypeFactory());
		}
		
		return dbUnitConn;
	}
	
	/**
	 * This is a convenience method to clear out all rows in all tables in the current connection.
	 * <p>
	 * This operation always results in a commit.
	 * 
	 * @throws Exception
	 */
	public void deleteAllData() throws Exception {
		Context.clearSession();
		
		Connection connection = getConnection();
		
		turnOffDBConstraints(connection);
		
		IDatabaseConnection dbUnitConn = setupDatabaseConnection(connection);
		
		// find all the tables for this connection
		ResultSet resultSet = connection.getMetaData().getTables(null, "PUBLIC", "%", null);
		DefaultDataSet dataset = new DefaultDataSet();
		while (resultSet.next()) {
			String tableName = resultSet.getString(3);
			dataset.addTable(new DefaultTable(tableName));
		}
		
		// do the actual deleting/truncating
		DatabaseOperation.DELETE_ALL.execute(dbUnitConn, dataset);
		
		connection.commit();
		
<<<<<<< HEAD
		updateSearchIndex();
=======
		turnOnDBConstraints(connection);
>>>>>>> 21bcb6f4
		
		isBaseSetup = false;
	}
	
	/**
	 * Method to clear the hibernate cache
	 */
	@Before
	public void clearHibernateCache() {
		SessionFactory sf = (SessionFactory) applicationContext.getBean("sessionFactory");
		sf.getCache().evictCollectionRegions();
		sf.getCache().evictEntityRegions();
	}
	
	/**
	 * This method is run before all test methods that extend this {@link BaseContextSensitiveTest}
	 * unless you annotate your method with the "@SkipBaseSetup" annotation After running this
	 * method an in-memory database will be available that has the content of the rows from
	 * {@link #INITIAL_XML_DATASET_PACKAGE_PATH} and {@link #EXAMPLE_XML_DATASET_PACKAGE_PATH} xml
	 * files. This method will also ask to be authenticated against the current Context and
	 * database. The {@link #initializeInMemoryDatabase()} method has a user of admin:test.
	 * <p>
	 * If you annotate a test with "@SkipBaseSetup", this method will call {@link #deleteAllData()},
	 * but only if you use the in memory DB.
	 * 
	 * @see SkipBaseSetup
	 * @see SkipBaseSetupAnnotationExecutionListener
	 * @see #initializeInMemoryDatabase()
	 * @see #authenticate()
	 * @throws Exception
	 */
	@Before
	public void baseSetupWithStandardDataAndAuthentication() throws Exception {
		// Open a session if needed
		if (!Context.isSessionOpen()) {
			Context.openSession();
		}
		
		// The skipBaseSetup flag is controlled by the @SkipBaseSetup
		// annotation. If it is deflagged or if the developer has
		// marked this class as a non-inmemory database, skip these base steps.
		if (useInMemoryDatabase()) {
			if (!skipBaseSetup) {
				if (!isBaseSetup) {
					initializeInMemoryDatabase();
					
					executeDataSet(EXAMPLE_XML_DATASET_PACKAGE_PATH);
					
					//Commit so that it is not rolled back after a test.
					getConnection().commit();
					
					updateSearchIndex();
					
					isBaseSetup = true;
				}
				
				authenticate();
			} else {
				if (isBaseSetup) {
					deleteAllData();
				}
			}
		}
		
		Context.clearSession();
	}
	
<<<<<<< HEAD
	public Class<?>[] getIndexedTypes() {
		return new Class<?>[] { Concept.class, Drug.class };
	}
	
	/**
	 * It needs to be call if you want to do a concept search after you modify a concept in a test.
	 * 
	 * It is because index is automatically updated only after transaction is committed, which happens
	 * only at the end of a test in our transactional tests.
	 */
	public void updateSearchIndex() {
		for (Class<?> indexType : getIndexedTypes()) {
			Context.updateSearchIndexForType(indexType);
		}
=======
	@After
	public void clearSessionAfterEachTest() {
		// clear the session to make sure nothing is cached, etc
		Context.clearSession();
		
		// needed because the authenticatedUser is the only object that sticks
		// around after tests and the clearSession call
		if (Context.isSessionOpen())
			Context.logout();
>>>>>>> 21bcb6f4
	}
	
	/**
	 * Called after each test class. This is called once per test class that extends
	 * {@link BaseContextSensitiveTest}. Needed so that "unit of work" that is the test class is
	 * surrounded by a pair of open/close session calls.
	 * 
	 * @throws Exception
	 */
	@AfterClass
	public static void closeSessionAfterEachClass() throws Exception {
		// close any modules that might have been loaded by the @StartModules class annotation
		ModuleUtil.shutdown();
		
		// clean up the session so we don't leak memory
		Context.closeSession();
	}
	
	/**
	 * Instance variable used by the {@link #baseSetupWithStandardDataAndAuthentication()} method to
	 * know whether the current "@Test" method has asked to be _not_ do the initialize/standard
	 * data/authenticate
	 * 
	 * @see SkipBaseSetup
	 * @see SkipBaseSetupAnnotationExecutionListener
	 * @see #baseSetupWithStandardDataAndAuthentication()
	 */
	private boolean skipBaseSetup = false;
	
	/**
	 * Don't run the {@link #setupDatabaseWithStandardData()} method. This means that the associated
	 * "@Test" must call one of these:
	 * 
	 * <pre>
	 *  * initializeInMemoryDatabase() ;
	 *  * executeDataSet(EXAMPLE_DATA_SET);
	 *  * Authenticate
	 * </pre>
	 * 
	 * on its own if any of those results are needed. This method is called before all "@Test"
	 * methods that have been annotated with the "@SkipBaseSetup" annotation.
	 * 
	 * @throws Exception
	 * @see SkipBaseSetup
	 * @see SkipBaseSetupAnnotationExecutionListener
	 * @see #baseSetupWithStandardDataAndAuthentication()
	 */
	public void skipBaseSetup() throws Exception {
		skipBaseSetup = true;
	}
	
}
<|MERGE_RESOLUTION|>--- conflicted
+++ resolved
@@ -1,880 +1,877 @@
-/**
- * The contents of this file are subject to the OpenMRS Public License
- * Version 1.0 (the "License"); you may not use this file except in
- * compliance with the License. You may obtain a copy of the License at
- * http://license.openmrs.org
- *
- * Software distributed under the License is distributed on an "AS IS"
- * basis, WITHOUT WARRANTY OF ANY KIND, either express or implied. See the
- * License for the specific language governing rights and limitations
- * under the License.
- *
- * Copyright (C) OpenMRS, LLC.  All Rights Reserved.
- */
-package org.openmrs.test;
-
-import java.awt.Font;
-import java.awt.Frame;
-import java.awt.GridBagConstraints;
-import java.awt.GridBagLayout;
-import java.awt.Insets;
-import java.awt.Window;
-import java.io.File;
-import java.io.FileInputStream;
-import java.io.FileNotFoundException;
-import java.io.IOException;
-import java.io.InputStream;
-import java.io.InputStreamReader;
-import java.io.Reader;
-import java.sql.Connection;
-import java.sql.PreparedStatement;
-import java.sql.ResultSet;
-import java.sql.SQLException;
-import java.util.HashMap;
-import java.util.Map;
-import java.util.Properties;
-import java.util.Timer;
-import java.util.TimerTask;
-
-import javax.swing.JFrame;
-import javax.swing.JLabel;
-import javax.swing.JOptionPane;
-import javax.swing.JPanel;
-import javax.swing.JPasswordField;
-import javax.swing.JTextField;
-import javax.swing.UIManager;
-
-import org.apache.commons.io.IOUtils;
-import org.apache.commons.logging.Log;
-import org.apache.commons.logging.LogFactory;
-import org.dbunit.DatabaseUnitException;
-import org.dbunit.database.DatabaseConfig;
-import org.dbunit.database.DatabaseConnection;
-import org.dbunit.database.IDatabaseConnection;
-import org.dbunit.dataset.DefaultDataSet;
-import org.dbunit.dataset.DefaultTable;
-import org.dbunit.dataset.IDataSet;
-import org.dbunit.dataset.ReplacementDataSet;
-import org.dbunit.dataset.stream.StreamingDataSet;
-import org.dbunit.dataset.xml.FlatXmlDataSet;
-import org.dbunit.dataset.xml.FlatXmlProducer;
-import org.dbunit.dataset.xml.XmlDataSet;
-import org.dbunit.ext.h2.H2DataTypeFactory;
-import org.dbunit.operation.DatabaseOperation;
-import org.hibernate.SessionFactory;
-import org.hibernate.cfg.Environment;
-import org.hibernate.dialect.H2Dialect;
-import org.junit.After;
-import org.junit.AfterClass;
-import org.junit.Before;
-import org.mockito.InjectMocks;
-import org.mockito.Mock;
-import org.mockito.MockitoAnnotations;
-import org.openmrs.Concept;
-import org.openmrs.Drug;
-import org.openmrs.User;
-import org.openmrs.api.context.Context;
-import org.openmrs.api.context.ContextAuthenticationException;
-import org.openmrs.api.context.ContextMockHelper;
-import org.openmrs.module.ModuleConstants;
-import org.openmrs.module.ModuleUtil;
-import org.openmrs.util.OpenmrsClassLoader;
-import org.openmrs.util.OpenmrsConstants;
-import org.springframework.test.context.ContextConfiguration;
-import org.springframework.test.context.TestExecutionListeners;
-import org.springframework.test.context.junit4.AbstractJUnit4SpringContextTests;
-import org.springframework.test.context.transaction.TransactionConfiguration;
-import org.springframework.test.context.transaction.TransactionalTestExecutionListener;
-import org.springframework.transaction.annotation.Transactional;
-import org.xml.sax.InputSource;
-
-/**
- * This is the base for spring/context tests. Tests that NEED to use calls to the Context class and
- * use Services and/or the database should extend this class. NOTE: Tests that do not need access to
- * spring enabled services do not need this class and extending this will only slow those test cases
- * down. (because spring is started before test cases are run). Normal test cases do not need to
- * extend anything
- */
-@ContextConfiguration(locations = { "classpath:applicationContext-service.xml", "classpath*:openmrs-servlet.xml",
-        "classpath*:moduleApplicationContext.xml" })
-@TestExecutionListeners( { TransactionalTestExecutionListener.class, SkipBaseSetupAnnotationExecutionListener.class,
-        StartModuleExecutionListener.class })
-@Transactional
-@TransactionConfiguration(defaultRollback = true)
-public abstract class BaseContextSensitiveTest extends AbstractJUnit4SpringContextTests {
-	
-	private static Log log = LogFactory.getLog(BaseContextSensitiveTest.class);
-	
-	/**
-	 * Only the classpath/package path and filename of the initial dataset
-	 */
-	protected static final String INITIAL_XML_DATASET_PACKAGE_PATH = "org/openmrs/include/initialInMemoryTestDataSet.xml";
-	
-	protected static final String EXAMPLE_XML_DATASET_PACKAGE_PATH = "org/openmrs/include/standardTestDataset.xml";
-	
-	/**
-	 * cached runtime properties
-	 */
-	protected static Properties runtimeProperties;
-	
-	/**
-	 * Used for username/password dialog
-	 */
-	private static final Font font = new Font("Arial", Font.BOLD, 16);
-	
-	/**
-	 * Our username field is outside of the getUsernameAndPassword() method so we can do our
-	 * force-focus-on-the-username-field trick -- i.e., refer to the field within an anonymous
-	 * TimerTask method.
-	 */
-	private static JTextField usernameField;
-	
-	/**
-	 * This frame contains the password dialog box. In order to bring the frame to the front in the
-	 * TimerTask method, we make it a private field
-	 */
-	private static Frame frame;
-	
-	/**
-	 * Static variable to keep track of the number of times this class has been loaded (aka, number
-	 * of tests already run)
-	 */
-	private static Integer loadCount = 0;
-	
-	/**
-	 * Allows to determine if the DB is initialized with standard data
-	 */
-	private static boolean isBaseSetup;
-	
-	/**
-	 * Stores a user authenticated for running tests which allows to discover a situation when some
-	 * test authenticates as a different user and we need to revert to the original one
-	 */
-	private User authenticatedUser;
-	
-	/**
-	 * Allows mocking services returned by Context. See {@link ContextMockHelper}
-	 * 
-	 * @since 1.11
-	 */
-	@InjectMocks
-	protected ContextMockHelper contextMockHelper;
-	
-	/**
-	 * Basic constructor for the super class to all openmrs api unit tests. This constructor sets up
-	 * the classloader and the properties file so that by the type spring gets around to finally
-	 * starting, the openmrs runtime properties are already in place A static load count is kept to
-	 * count the number of times this class has been loaded.
-	 * 
-	 * @see #getLoadCount()
-	 */
-	public BaseContextSensitiveTest() {
-		
-		Thread.currentThread().setContextClassLoader(OpenmrsClassLoader.getInstance());
-		
-		Properties props = getRuntimeProperties();
-		
-		if (log.isDebugEnabled())
-			log.debug("props: " + props);
-		
-		Context.setRuntimeProperties(props);
-		
-		loadCount++;
-	}
-	
-	/**
-	 * Initializes fields annotated with {@link Mock}.
-	 * 
-	 * @since 1.10
-	 */
-	@Before
-	public void initMocks() {
-		MockitoAnnotations.initMocks(this);
-	}
-	
-	/**
-	 * @since 1.10
-	 */
-	@After
-	public void revertContextMocks() {
-		contextMockHelper.revertMocks();
-	}
-	
-	/**
-	 * Modules should extend {@link BaseModuleContextSensitiveTest}, not this class. If they extend
-	 * this class, then they won't work right when run in batches.
-	 * 
-	 * @throws Exception
-	 */
-	@Before
-	public void checkNotModule() throws Exception {
-		if (this.getClass().getPackage().toString().contains("org.openmrs.module.")
-		        && !(this instanceof BaseModuleContextSensitiveTest)) {
-			throw new RuntimeException(
-			        "Module unit test classes should extend BaseModuleContextSensitiveTest, not just BaseContextSensitiveTest");
-		}
-	}
-	
-	/**
-	 * Get the number of times this class has been loaded. This is a rough approx of how many tests
-	 * have been run so far. This can be used to determine if the test is being run in a standalone
-	 * context or if other tests have been run before.
-	 * 
-	 * @return number of times this class has been loaded
-	 */
-	public Integer getLoadCount() {
-		return loadCount;
-	}
-	
-	/**
-	 * Used for runtime properties. The default is "openmrs" because most people will use that as
-	 * the default. If your webapp and runtime properties are under a different name, override this
-	 * method in your tests
-	 * 
-	 * @return String webapp name to assume when looking up the runtime properties
-	 */
-	public String getWebappName() {
-		return "openmrs";
-	}
-	
-	/**
-	 * Mimics org.openmrs.web.Listener.getRuntimeProperties() Overrides the database connection
-	 * properties if the user wants an in-memory database
-	 * 
-	 * @return Properties runtime
-	 */
-	public Properties getRuntimeProperties() {
-		
-		// cache the properties for subsequent calls
-		if (runtimeProperties == null)
-			runtimeProperties = TestUtil.getRuntimeProperties(getWebappName());
-		
-		// if we're using the in-memory hypersonic database, add those
-		// connection properties here to override what is in the runtime
-		// properties
-		if (useInMemoryDatabase() == true) {
-			runtimeProperties.setProperty(Environment.DIALECT, H2Dialect.class.getName());
-			runtimeProperties.setProperty(Environment.URL, "jdbc:h2:mem:openmrs;DB_CLOSE_DELAY=30;LOCK_TIMEOUT=10000");
-			runtimeProperties.setProperty(Environment.DRIVER, "org.h2.Driver");
-			runtimeProperties.setProperty(Environment.USER, "sa");
-			runtimeProperties.setProperty(Environment.PASS, "");
-			
-			// these two properties need to be set in case the user has this exact
-			// phrasing in their runtime file.
-			runtimeProperties.setProperty("connection.username", "sa");
-			runtimeProperties.setProperty("connection.password", "");
-			
-			// automatically create the tables defined in the hbm files
-			runtimeProperties.setProperty(Environment.HBM2DDL_AUTO, "create-drop");
-		}
-		
-		// we don't want to try to load core modules in tests
-		runtimeProperties.setProperty(ModuleConstants.IGNORE_CORE_MODULES_PROPERTY, "true");
-		
-		try {
-			File tempappdir = File.createTempFile("appdir-for-unit-tests-", "");
-			tempappdir.delete(); // so we can make it into a directory
-			tempappdir.mkdir(); // turn it into a directory
-			tempappdir.deleteOnExit(); // clean up when we're done with tests
-			
-			runtimeProperties.setProperty(OpenmrsConstants.APPLICATION_DATA_DIRECTORY_RUNTIME_PROPERTY, tempappdir
-			        .getAbsolutePath());
-			OpenmrsConstants.APPLICATION_DATA_DIRECTORY = tempappdir.getAbsolutePath();
-		}
-		catch (IOException e) {
-			log.error("Unable to create temp dir", e);
-		}
-		
-		return runtimeProperties;
-	}
-	
-	/**
-	 * Authenticate to the Context. A popup box will appear asking the current user to enter
-	 * credentials unless there is a junit.username and junit.password defined in the runtime
-	 * properties
-	 * 
-	 * @throws Exception
-	 */
-	public void authenticate() throws Exception {
-		if (Context.isAuthenticated() && Context.getAuthenticatedUser().equals(authenticatedUser)) {
-			return;
-		}
-		
-		try {
-			Context.authenticate("admin", "test");
-			authenticatedUser = Context.getAuthenticatedUser();
-			return;
-		}
-		catch (ContextAuthenticationException wrongCredentialsError) {
-			if (useInMemoryDatabase()) {
-				// if we get here the user is using some database other than the standard
-				// in-memory database, prompt the user for input
-				log.error("For some reason we couldn't auth as admin:test ?!", wrongCredentialsError);
-			}
-		}
-		
-		Integer attempts = 0;
-		
-		// TODO: how to make this a locale specific message for the user to see?
-		String message = null;
-		
-		// only need to authenticate once per session
-		while (!Context.isAuthenticated() && attempts < 3) {
-			
-			// look in the runtime properties for a defined username and
-			// password first
-			String junitusername = null;
-			String junitpassword = null;
-			
-			try {
-				Properties props = this.getRuntimeProperties();
-				junitusername = props.getProperty("junit.username");
-				junitpassword = props.getProperty("junit.password");
-			}
-			catch (Exception e) {
-				// if anything happens just default to asking the user
-			}
-			
-			String[] credentials = null;
-			
-			// ask the user for creds if no junit username/pass defined
-			// in the runtime properties or if that username/pass failed already
-			if (junitusername == null || junitpassword == null || attempts > 0) {
-				credentials = askForUsernameAndPassword(message);
-				// credentials are null if the user clicked "cancel" in popup
-				if (credentials == null)
-					return;
-			} else
-				credentials = new String[] { junitusername, junitpassword };
-			
-			// try to authenticate to the Context with either the runtime
-			// defined credentials or the user supplied credentials from the
-			// popup
-			try {
-				Context.authenticate(credentials[0], credentials[1]);
-				authenticatedUser = Context.getAuthenticatedUser();
-			}
-			catch (ContextAuthenticationException e) {
-				message = "Invalid username/password.  Try again.";
-			}
-			
-			attempts++;
-		}
-	}
-	
-	/**
-	 * Utility method for obtaining username and password through Swing interface for tests. Any
-	 * tests extending the org.openmrs.BaseTest class may simply invoke this method by name.
-	 * Username and password are returned in a two-member String array. If the user aborts, null is
-	 * returned. <b> <em>Do not call for non-interactive tests, since this method will try to
-	 * render an interactive dialog box for authentication!</em></b>
-	 * 
-	 * @param message string to display above username field
-	 * @return Two-member String array containing username and password, respectively, or
-	 *         <code>null</code> if user aborts dialog
-	 */
-	public static synchronized String[] askForUsernameAndPassword(String message) {
-		
-		try {
-			UIManager.setLookAndFeel(UIManager.getSystemLookAndFeelClassName());
-		}
-		catch (Exception e) {
-
-		}
-		
-		if (message == null || "".equals(message))
-			message = "Enter username/password to authenticate to OpenMRS...";
-		
-		JPanel panel = new JPanel(new GridBagLayout());
-		JLabel usernameLabel = new JLabel("Username");
-		usernameLabel.setFont(font);
-		usernameField = new JTextField(20);
-		usernameField.setFont(font);
-		JLabel passwordLabel = new JLabel("Password");
-		passwordLabel.setFont(font);
-		JPasswordField passwordField = new JPasswordField(20);
-		passwordField.setFont(font);
-		panel.add(usernameLabel, new GridBagConstraints(0, 0, 1, 1, 0, 0, GridBagConstraints.EAST,
-		        GridBagConstraints.HORIZONTAL, new Insets(0, 0, 0, 0), 5, 0));
-		panel.add(usernameField, new GridBagConstraints(1, 0, 1, 1, 0, 0, GridBagConstraints.WEST,
-		        GridBagConstraints.HORIZONTAL, new Insets(0, 0, 0, 0), 0, 0));
-		panel.add(passwordLabel, new GridBagConstraints(0, 1, 1, 1, 0, 0, GridBagConstraints.EAST,
-		        GridBagConstraints.HORIZONTAL, new Insets(0, 0, 0, 0), 5, 0));
-		panel.add(passwordField, new GridBagConstraints(1, 1, 1, 1, 0, 0, GridBagConstraints.WEST,
-		        GridBagConstraints.HORIZONTAL, new Insets(0, 0, 0, 0), 0, 0));
-		
-		frame = new JFrame();
-		Window window = new Window(frame);
-		frame.setVisible(true);
-		frame.setTitle("JUnit Test Credentials");
-		
-		// We use a TimerTask to force focus on username, but still use
-		// JOptionPane for model dialog
-		TimerTask later = new TimerTask() {
-			
-			@Override
-			public void run() {
-				if (frame != null) {
-					// bring the dialog's window to the front
-					frame.toFront();
-					usernameField.grabFocus();
-				}
-			}
-		};
-		// try setting focus half a second from now
-		new Timer().schedule(later, 500);
-		
-		// attention grabber for those people that aren't as observant
-		TimerTask laterStill = new TimerTask() {
-			
-			@Override
-			public void run() {
-				if (frame != null) {
-					frame.toFront(); // bring the dialog's window to the
-					// front
-					usernameField.grabFocus();
-				}
-			}
-		};
-		// if the user hasn't done anything in 10 seconds, tell them the window
-		// is there
-		new Timer().schedule(laterStill, 10000);
-		
-		// show the dialog box
-		int response = JOptionPane.showConfirmDialog(window, panel, message, JOptionPane.OK_CANCEL_OPTION);
-		
-		// clear out the window so the timer doesn't screw up
-		laterStill.cancel();
-		frame.setVisible(false);
-		window.setVisible(false);
-		frame = null;
-		
-		// response of 2 is the cancel button, response of -1 is the little red
-		// X in the top right
-		return (response == 2 || response == -1 ? null : new String[] { usernameField.getText(),
-		        String.valueOf(passwordField.getPassword()) });
-	}
-	
-	/**
-	 * Override this method to turn on/off the in-memory database. The default is to use the
-	 * in-memory database. When this method returns false, the database defined by the runtime
-	 * properties is used instead
-	 * 
-	 * @return true/false whether or not to use an in memory database
-	 */
-	public Boolean useInMemoryDatabase() {
-		return true;
-	}
-	
-	/**
-	 * Get the database connection currently in use by the testing framework.
-	 * <p>
-	 * Note that if you commit a transaction, any changes done by a test will not be rolled back and
-	 * you will need to clean up yourself by calling for example {@link #deleteAllData()}.
-	 * 
-	 * @return Connection jdbc connection to the database
-	 */
-	@SuppressWarnings("deprecation")
-	public Connection getConnection() {
-		SessionFactory sessionFactory = (SessionFactory) applicationContext.getBean("sessionFactory");
-		
-		return sessionFactory.getCurrentSession().connection();
-	}
-	
-	/**
-	 * This initializes the empty in-memory database with some rows in order to actually run some
-	 * tests
-	 */
-	public void initializeInMemoryDatabase() throws Exception {
-		//Don't allow the user to overwrite data
-		if (!useInMemoryDatabase())
-			throw new Exception(
-			        "You shouldn't be initializing a NON in-memory database. Consider unoverriding useInMemoryDatabase");
-		
-		executeDataSet(INITIAL_XML_DATASET_PACKAGE_PATH);
-	}
-	
-	/**
-	 * Note that with the H2 DB this operation always commits an open transaction.
-	 * 
-	 * @param connection
-	 * @throws SQLException
-	 */
-	private void turnOnDBConstraints(Connection connection) throws SQLException {
-		String constraintsOnSql;
-		if (useInMemoryDatabase()) {
-			constraintsOnSql = "SET REFERENTIAL_INTEGRITY TRUE";
-		} else {
-			constraintsOnSql = "SET FOREIGN_KEY_CHECKS=1;";
-		}
-		PreparedStatement ps = connection.prepareStatement(constraintsOnSql);
-		ps.execute();
-		ps.close();
-	}
-	
-	private void turnOffDBConstraints(Connection connection) throws SQLException {
-		String constraintsOffSql;
-		if (useInMemoryDatabase()) {
-			constraintsOffSql = "SET REFERENTIAL_INTEGRITY FALSE";
-		} else {
-			constraintsOffSql = "SET FOREIGN_KEY_CHECKS=0;";
-		}
-		PreparedStatement ps = connection.prepareStatement(constraintsOffSql);
-		ps.execute();
-		ps.close();
-	}
-	
-	/**
-	 * Used by {@link #executeDataSet(String)} to cache the parsed xml files. This speeds up
-	 * subsequent runs of the dataset
-	 */
-	private static Map<String, IDataSet> cachedDatasets = new HashMap<String, IDataSet>();
-	
-	/**
-	 * Runs the flat xml data file at the classpath location specified by
-	 * <code>datasetFilename</code> This is a convenience method. It simply creates an
-	 * {@link IDataSet} and calls {@link #executeDataSet(IDataSet)}
-	 * 
-	 * @param datasetFilename String path/filename on the classpath of the xml data set to clean
-	 *            insert into the current database
-	 * @see #getConnection()
-	 * @see #executeDataSet(IDataSet)
-	 */
-	public void executeDataSet(String datasetFilename) throws Exception {
-		
-		// try to get the given filename from the cache
-		IDataSet xmlDataSetToRun = cachedDatasets.get(datasetFilename);
-		
-		// if we didn't find it in the cache, load it
-		if (xmlDataSetToRun == null) {
-			File file = new File(datasetFilename);
-			
-			InputStream fileInInputStreamFormat = null;
-			Reader reader = null;
-			try {
-				// try to load the file if its a straight up path to the file or
-				// if its a classpath path to the file
-				if (file.exists()) {
-					fileInInputStreamFormat = new FileInputStream(datasetFilename);
-				} else {
-					fileInInputStreamFormat = getClass().getClassLoader().getResourceAsStream(datasetFilename);
-					if (fileInInputStreamFormat == null)
-						throw new FileNotFoundException("Unable to find '" + datasetFilename + "' in the classpath");
-				}
-				
-				reader = new InputStreamReader(fileInInputStreamFormat);
-				ReplacementDataSet replacementDataSet = new ReplacementDataSet(
-				        new FlatXmlDataSet(reader, false, true, false));
-				replacementDataSet.addReplacementObject("[NULL]", null);
-				xmlDataSetToRun = replacementDataSet;
-				
-				reader.close();
-			}
-			finally {
-				IOUtils.closeQuietly(fileInInputStreamFormat);
-				IOUtils.closeQuietly(reader);
-			}
-			
-			// cache the xmldataset for future runs of this file
-			cachedDatasets.put(datasetFilename, xmlDataSetToRun);
-		}
-		
-		executeDataSet(xmlDataSetToRun);
-	}
-	
-	/**
-	 * Runs the large flat xml dataset. It does not cache the file as opposed to
-	 * {@link #executeDataSet(String)}.
-	 * 
-	 * @param datasetFilename
-	 * @throws Exception
-	 * @since 1.10
-	 */
-	public void executeLargeDataSet(String datasetFilename) throws Exception {
-		InputStream inputStream = null;
-		try {
-			final File file = new File(datasetFilename);
-			if (file.exists()) {
-				inputStream = new FileInputStream(datasetFilename);
-			} else {
-				inputStream = getClass().getClassLoader().getResourceAsStream(datasetFilename);
-				if (inputStream == null)
-					throw new FileNotFoundException("Unable to find '" + datasetFilename + "' in the classpath");
-			}
-			
-			final FlatXmlProducer flatXmlProducer = new FlatXmlProducer(new InputSource(inputStream));
-			final StreamingDataSet streamingDataSet = new StreamingDataSet(flatXmlProducer);
-			
-			final ReplacementDataSet replacementDataSet = new ReplacementDataSet(streamingDataSet);
-			replacementDataSet.addReplacementObject("[NULL]", null);
-			
-			executeDataSet(replacementDataSet);
-			
-			inputStream.close();
-		}
-		finally {
-			IOUtils.closeQuietly(inputStream);
-		}
-	}
-	
-	/**
-	 * Runs the xml data file at the classpath location specified by <code>datasetFilename</code>
-	 * using XmlDataSet. It simply creates an {@link IDataSet} and calls
-	 * {@link #executeDataSet(IDataSet)}. <br/>
-	 * <br/>
-	 * This method is different than {@link #executeDataSet(String)} in that this one does not
-	 * expect a flat file xml but instead a true XmlDataSet. <br/>
-	 * <br/>
-	 * In addition, there is no replacing of [NULL] values in strings.
-	 * 
-	 * @param datasetFilename String path/filename on the classpath of the xml data set to clean
-	 *            insert into the current database
-	 * @see #getConnection()
-	 * @see #executeDataSet(IDataSet)
-	 */
-	public void executeXmlDataSet(String datasetFilename) throws Exception {
-		
-		// try to get the given filename from the cache
-		IDataSet xmlDataSetToRun = cachedDatasets.get(datasetFilename);
-		
-		// if we didn't find it in the cache, load it
-		if (xmlDataSetToRun == null) {
-			File file = new File(datasetFilename);
-			
-			InputStream fileInInputStreamFormat = null;
-			
-			try {
-				// try to load the file if its a straight up path to the file or
-				// if its a classpath path to the file
-				if (file.exists())
-					fileInInputStreamFormat = new FileInputStream(datasetFilename);
-				else {
-					fileInInputStreamFormat = getClass().getClassLoader().getResourceAsStream(datasetFilename);
-					if (fileInInputStreamFormat == null)
-						throw new FileNotFoundException("Unable to find '" + datasetFilename + "' in the classpath");
-				}
-				
-				XmlDataSet xmlDataSet = null;
-				xmlDataSet = new XmlDataSet(fileInInputStreamFormat);
-				xmlDataSetToRun = xmlDataSet;
-				
-				fileInInputStreamFormat.close();
-			}
-			finally {
-				IOUtils.closeQuietly(fileInInputStreamFormat);
-			}
-			
-			// cache the xmldataset for future runs of this file
-			cachedDatasets.put(datasetFilename, xmlDataSetToRun);
-		}
-		
-		executeDataSet(xmlDataSetToRun);
-	}
-	
-	/**
-	 * Run the given dataset specified by the <code>dataset</code> argument
-	 * 
-	 * @param dataset IDataSet to run on the current database used by Spring
-	 * @see #getConnection()
-	 */
-	public void executeDataSet(IDataSet dataset) throws Exception {
-		Connection connection = getConnection();
-		
-		IDatabaseConnection dbUnitConn = setupDatabaseConnection(connection);
-		
-		//Do the actual update/insert:
-		//insert new rows, update existing rows, and leave others alone
-		DatabaseOperation.REFRESH.execute(dbUnitConn, dataset);
-	}
-	
-	private IDatabaseConnection setupDatabaseConnection(Connection connection) throws DatabaseUnitException {
-		IDatabaseConnection dbUnitConn = new DatabaseConnection(connection);
-		
-		if (useInMemoryDatabase()) {
-			//Setup the db connection to use H2 config.
-			DatabaseConfig config = dbUnitConn.getConfig();
-			config.setProperty(DatabaseConfig.PROPERTY_DATATYPE_FACTORY, new H2DataTypeFactory());
-		}
-		
-		return dbUnitConn;
-	}
-	
-	/**
-	 * This is a convenience method to clear out all rows in all tables in the current connection.
-	 * <p>
-	 * This operation always results in a commit.
-	 * 
-	 * @throws Exception
-	 */
-	public void deleteAllData() throws Exception {
-		Context.clearSession();
-		
-		Connection connection = getConnection();
-		
-		turnOffDBConstraints(connection);
-		
-		IDatabaseConnection dbUnitConn = setupDatabaseConnection(connection);
-		
-		// find all the tables for this connection
-		ResultSet resultSet = connection.getMetaData().getTables(null, "PUBLIC", "%", null);
-		DefaultDataSet dataset = new DefaultDataSet();
-		while (resultSet.next()) {
-			String tableName = resultSet.getString(3);
-			dataset.addTable(new DefaultTable(tableName));
-		}
-		
-		// do the actual deleting/truncating
-		DatabaseOperation.DELETE_ALL.execute(dbUnitConn, dataset);
-		
-		connection.commit();
-		
-<<<<<<< HEAD
-		updateSearchIndex();
-=======
-		turnOnDBConstraints(connection);
->>>>>>> 21bcb6f4
-		
-		isBaseSetup = false;
-	}
-	
-	/**
-	 * Method to clear the hibernate cache
-	 */
-	@Before
-	public void clearHibernateCache() {
-		SessionFactory sf = (SessionFactory) applicationContext.getBean("sessionFactory");
-		sf.getCache().evictCollectionRegions();
-		sf.getCache().evictEntityRegions();
-	}
-	
-	/**
-	 * This method is run before all test methods that extend this {@link BaseContextSensitiveTest}
-	 * unless you annotate your method with the "@SkipBaseSetup" annotation After running this
-	 * method an in-memory database will be available that has the content of the rows from
-	 * {@link #INITIAL_XML_DATASET_PACKAGE_PATH} and {@link #EXAMPLE_XML_DATASET_PACKAGE_PATH} xml
-	 * files. This method will also ask to be authenticated against the current Context and
-	 * database. The {@link #initializeInMemoryDatabase()} method has a user of admin:test.
-	 * <p>
-	 * If you annotate a test with "@SkipBaseSetup", this method will call {@link #deleteAllData()},
-	 * but only if you use the in memory DB.
-	 * 
-	 * @see SkipBaseSetup
-	 * @see SkipBaseSetupAnnotationExecutionListener
-	 * @see #initializeInMemoryDatabase()
-	 * @see #authenticate()
-	 * @throws Exception
-	 */
-	@Before
-	public void baseSetupWithStandardDataAndAuthentication() throws Exception {
-		// Open a session if needed
-		if (!Context.isSessionOpen()) {
-			Context.openSession();
-		}
-		
-		// The skipBaseSetup flag is controlled by the @SkipBaseSetup
-		// annotation. If it is deflagged or if the developer has
-		// marked this class as a non-inmemory database, skip these base steps.
-		if (useInMemoryDatabase()) {
-			if (!skipBaseSetup) {
-				if (!isBaseSetup) {
-					initializeInMemoryDatabase();
-					
-					executeDataSet(EXAMPLE_XML_DATASET_PACKAGE_PATH);
-					
-					//Commit so that it is not rolled back after a test.
-					getConnection().commit();
-					
-					updateSearchIndex();
-					
-					isBaseSetup = true;
-				}
-				
-				authenticate();
-			} else {
-				if (isBaseSetup) {
-					deleteAllData();
-				}
-			}
-		}
-		
-		Context.clearSession();
-	}
-	
-<<<<<<< HEAD
-	public Class<?>[] getIndexedTypes() {
-		return new Class<?>[] { Concept.class, Drug.class };
-	}
-	
-	/**
-	 * It needs to be call if you want to do a concept search after you modify a concept in a test.
-	 * 
-	 * It is because index is automatically updated only after transaction is committed, which happens
-	 * only at the end of a test in our transactional tests.
-	 */
-	public void updateSearchIndex() {
-		for (Class<?> indexType : getIndexedTypes()) {
-			Context.updateSearchIndexForType(indexType);
-		}
-=======
-	@After
-	public void clearSessionAfterEachTest() {
-		// clear the session to make sure nothing is cached, etc
-		Context.clearSession();
-		
-		// needed because the authenticatedUser is the only object that sticks
-		// around after tests and the clearSession call
-		if (Context.isSessionOpen())
-			Context.logout();
->>>>>>> 21bcb6f4
-	}
-	
-	/**
-	 * Called after each test class. This is called once per test class that extends
-	 * {@link BaseContextSensitiveTest}. Needed so that "unit of work" that is the test class is
-	 * surrounded by a pair of open/close session calls.
-	 * 
-	 * @throws Exception
-	 */
-	@AfterClass
-	public static void closeSessionAfterEachClass() throws Exception {
-		// close any modules that might have been loaded by the @StartModules class annotation
-		ModuleUtil.shutdown();
-		
-		// clean up the session so we don't leak memory
-		Context.closeSession();
-	}
-	
-	/**
-	 * Instance variable used by the {@link #baseSetupWithStandardDataAndAuthentication()} method to
-	 * know whether the current "@Test" method has asked to be _not_ do the initialize/standard
-	 * data/authenticate
-	 * 
-	 * @see SkipBaseSetup
-	 * @see SkipBaseSetupAnnotationExecutionListener
-	 * @see #baseSetupWithStandardDataAndAuthentication()
-	 */
-	private boolean skipBaseSetup = false;
-	
-	/**
-	 * Don't run the {@link #setupDatabaseWithStandardData()} method. This means that the associated
-	 * "@Test" must call one of these:
-	 * 
-	 * <pre>
-	 *  * initializeInMemoryDatabase() ;
-	 *  * executeDataSet(EXAMPLE_DATA_SET);
-	 *  * Authenticate
-	 * </pre>
-	 * 
-	 * on its own if any of those results are needed. This method is called before all "@Test"
-	 * methods that have been annotated with the "@SkipBaseSetup" annotation.
-	 * 
-	 * @throws Exception
-	 * @see SkipBaseSetup
-	 * @see SkipBaseSetupAnnotationExecutionListener
-	 * @see #baseSetupWithStandardDataAndAuthentication()
-	 */
-	public void skipBaseSetup() throws Exception {
-		skipBaseSetup = true;
-	}
-	
-}
+/**
+ * The contents of this file are subject to the OpenMRS Public License
+ * Version 1.0 (the "License"); you may not use this file except in
+ * compliance with the License. You may obtain a copy of the License at
+ * http://license.openmrs.org
+ *
+ * Software distributed under the License is distributed on an "AS IS"
+ * basis, WITHOUT WARRANTY OF ANY KIND, either express or implied. See the
+ * License for the specific language governing rights and limitations
+ * under the License.
+ *
+ * Copyright (C) OpenMRS, LLC.  All Rights Reserved.
+ */
+package org.openmrs.test;
+
+import java.awt.Font;
+import java.awt.Frame;
+import java.awt.GridBagConstraints;
+import java.awt.GridBagLayout;
+import java.awt.Insets;
+import java.awt.Window;
+import java.io.File;
+import java.io.FileInputStream;
+import java.io.FileNotFoundException;
+import java.io.IOException;
+import java.io.InputStream;
+import java.io.InputStreamReader;
+import java.io.Reader;
+import java.sql.Connection;
+import java.sql.PreparedStatement;
+import java.sql.ResultSet;
+import java.sql.SQLException;
+import java.util.HashMap;
+import java.util.Map;
+import java.util.Properties;
+import java.util.Timer;
+import java.util.TimerTask;
+
+import javax.swing.JFrame;
+import javax.swing.JLabel;
+import javax.swing.JOptionPane;
+import javax.swing.JPanel;
+import javax.swing.JPasswordField;
+import javax.swing.JTextField;
+import javax.swing.UIManager;
+
+import org.apache.commons.io.IOUtils;
+import org.apache.commons.logging.Log;
+import org.apache.commons.logging.LogFactory;
+import org.dbunit.DatabaseUnitException;
+import org.dbunit.database.DatabaseConfig;
+import org.dbunit.database.DatabaseConnection;
+import org.dbunit.database.IDatabaseConnection;
+import org.dbunit.dataset.DefaultDataSet;
+import org.dbunit.dataset.DefaultTable;
+import org.dbunit.dataset.IDataSet;
+import org.dbunit.dataset.ReplacementDataSet;
+import org.dbunit.dataset.stream.StreamingDataSet;
+import org.dbunit.dataset.xml.FlatXmlDataSet;
+import org.dbunit.dataset.xml.FlatXmlProducer;
+import org.dbunit.dataset.xml.XmlDataSet;
+import org.dbunit.ext.h2.H2DataTypeFactory;
+import org.dbunit.operation.DatabaseOperation;
+import org.hibernate.SessionFactory;
+import org.hibernate.cfg.Environment;
+import org.hibernate.dialect.H2Dialect;
+import org.junit.After;
+import org.junit.AfterClass;
+import org.junit.Before;
+import org.mockito.InjectMocks;
+import org.mockito.Mock;
+import org.mockito.MockitoAnnotations;
+import org.openmrs.Concept;
+import org.openmrs.Drug;
+import org.openmrs.User;
+import org.openmrs.api.context.Context;
+import org.openmrs.api.context.ContextAuthenticationException;
+import org.openmrs.api.context.ContextMockHelper;
+import org.openmrs.module.ModuleConstants;
+import org.openmrs.module.ModuleUtil;
+import org.openmrs.util.OpenmrsClassLoader;
+import org.openmrs.util.OpenmrsConstants;
+import org.springframework.test.context.ContextConfiguration;
+import org.springframework.test.context.TestExecutionListeners;
+import org.springframework.test.context.junit4.AbstractJUnit4SpringContextTests;
+import org.springframework.test.context.transaction.TransactionConfiguration;
+import org.springframework.test.context.transaction.TransactionalTestExecutionListener;
+import org.springframework.transaction.annotation.Transactional;
+import org.xml.sax.InputSource;
+
+/**
+ * This is the base for spring/context tests. Tests that NEED to use calls to the Context class and
+ * use Services and/or the database should extend this class. NOTE: Tests that do not need access to
+ * spring enabled services do not need this class and extending this will only slow those test cases
+ * down. (because spring is started before test cases are run). Normal test cases do not need to
+ * extend anything
+ */
+@ContextConfiguration(locations = { "classpath:applicationContext-service.xml", "classpath*:openmrs-servlet.xml",
+        "classpath*:moduleApplicationContext.xml" })
+@TestExecutionListeners( { TransactionalTestExecutionListener.class, SkipBaseSetupAnnotationExecutionListener.class,
+        StartModuleExecutionListener.class })
+@Transactional
+@TransactionConfiguration(defaultRollback = true)
+public abstract class BaseContextSensitiveTest extends AbstractJUnit4SpringContextTests {
+	
+	private static Log log = LogFactory.getLog(BaseContextSensitiveTest.class);
+	
+	/**
+	 * Only the classpath/package path and filename of the initial dataset
+	 */
+	protected static final String INITIAL_XML_DATASET_PACKAGE_PATH = "org/openmrs/include/initialInMemoryTestDataSet.xml";
+	
+	protected static final String EXAMPLE_XML_DATASET_PACKAGE_PATH = "org/openmrs/include/standardTestDataset.xml";
+	
+	/**
+	 * cached runtime properties
+	 */
+	protected static Properties runtimeProperties;
+	
+	/**
+	 * Used for username/password dialog
+	 */
+	private static final Font font = new Font("Arial", Font.BOLD, 16);
+	
+	/**
+	 * Our username field is outside of the getUsernameAndPassword() method so we can do our
+	 * force-focus-on-the-username-field trick -- i.e., refer to the field within an anonymous
+	 * TimerTask method.
+	 */
+	private static JTextField usernameField;
+	
+	/**
+	 * This frame contains the password dialog box. In order to bring the frame to the front in the
+	 * TimerTask method, we make it a private field
+	 */
+	private static Frame frame;
+	
+	/**
+	 * Static variable to keep track of the number of times this class has been loaded (aka, number
+	 * of tests already run)
+	 */
+	private static Integer loadCount = 0;
+	
+	/**
+	 * Allows to determine if the DB is initialized with standard data
+	 */
+	private static boolean isBaseSetup;
+	
+	/**
+	 * Stores a user authenticated for running tests which allows to discover a situation when some
+	 * test authenticates as a different user and we need to revert to the original one
+	 */
+	private User authenticatedUser;
+	
+	/**
+	 * Allows mocking services returned by Context. See {@link ContextMockHelper}
+	 * 
+	 * @since 1.11
+	 */
+	@InjectMocks
+	protected ContextMockHelper contextMockHelper;
+	
+	/**
+	 * Basic constructor for the super class to all openmrs api unit tests. This constructor sets up
+	 * the classloader and the properties file so that by the type spring gets around to finally
+	 * starting, the openmrs runtime properties are already in place A static load count is kept to
+	 * count the number of times this class has been loaded.
+	 * 
+	 * @see #getLoadCount()
+	 */
+	public BaseContextSensitiveTest() {
+		
+		Thread.currentThread().setContextClassLoader(OpenmrsClassLoader.getInstance());
+		
+		Properties props = getRuntimeProperties();
+		
+		if (log.isDebugEnabled())
+			log.debug("props: " + props);
+		
+		Context.setRuntimeProperties(props);
+		
+		loadCount++;
+	}
+	
+	/**
+	 * Initializes fields annotated with {@link Mock}.
+	 * 
+	 * @since 1.10
+	 */
+	@Before
+	public void initMocks() {
+		MockitoAnnotations.initMocks(this);
+	}
+	
+	/**
+	 * @since 1.10
+	 */
+	@After
+	public void revertContextMocks() {
+		contextMockHelper.revertMocks();
+	}
+	
+	/**
+	 * Modules should extend {@link BaseModuleContextSensitiveTest}, not this class. If they extend
+	 * this class, then they won't work right when run in batches.
+	 * 
+	 * @throws Exception
+	 */
+	@Before
+	public void checkNotModule() throws Exception {
+		if (this.getClass().getPackage().toString().contains("org.openmrs.module.")
+		        && !(this instanceof BaseModuleContextSensitiveTest)) {
+			throw new RuntimeException(
+			        "Module unit test classes should extend BaseModuleContextSensitiveTest, not just BaseContextSensitiveTest");
+		}
+	}
+	
+	/**
+	 * Get the number of times this class has been loaded. This is a rough approx of how many tests
+	 * have been run so far. This can be used to determine if the test is being run in a standalone
+	 * context or if other tests have been run before.
+	 * 
+	 * @return number of times this class has been loaded
+	 */
+	public Integer getLoadCount() {
+		return loadCount;
+	}
+	
+	/**
+	 * Used for runtime properties. The default is "openmrs" because most people will use that as
+	 * the default. If your webapp and runtime properties are under a different name, override this
+	 * method in your tests
+	 * 
+	 * @return String webapp name to assume when looking up the runtime properties
+	 */
+	public String getWebappName() {
+		return "openmrs";
+	}
+	
+	/**
+	 * Mimics org.openmrs.web.Listener.getRuntimeProperties() Overrides the database connection
+	 * properties if the user wants an in-memory database
+	 * 
+	 * @return Properties runtime
+	 */
+	public Properties getRuntimeProperties() {
+		
+		// cache the properties for subsequent calls
+		if (runtimeProperties == null)
+			runtimeProperties = TestUtil.getRuntimeProperties(getWebappName());
+		
+		// if we're using the in-memory hypersonic database, add those
+		// connection properties here to override what is in the runtime
+		// properties
+		if (useInMemoryDatabase() == true) {
+			runtimeProperties.setProperty(Environment.DIALECT, H2Dialect.class.getName());
+			runtimeProperties.setProperty(Environment.URL, "jdbc:h2:mem:openmrs;DB_CLOSE_DELAY=30;LOCK_TIMEOUT=10000");
+			runtimeProperties.setProperty(Environment.DRIVER, "org.h2.Driver");
+			runtimeProperties.setProperty(Environment.USER, "sa");
+			runtimeProperties.setProperty(Environment.PASS, "");
+			
+			// these two properties need to be set in case the user has this exact
+			// phrasing in their runtime file.
+			runtimeProperties.setProperty("connection.username", "sa");
+			runtimeProperties.setProperty("connection.password", "");
+			
+			// automatically create the tables defined in the hbm files
+			runtimeProperties.setProperty(Environment.HBM2DDL_AUTO, "create-drop");
+		}
+		
+		// we don't want to try to load core modules in tests
+		runtimeProperties.setProperty(ModuleConstants.IGNORE_CORE_MODULES_PROPERTY, "true");
+		
+		try {
+			File tempappdir = File.createTempFile("appdir-for-unit-tests-", "");
+			tempappdir.delete(); // so we can make it into a directory
+			tempappdir.mkdir(); // turn it into a directory
+			tempappdir.deleteOnExit(); // clean up when we're done with tests
+			
+			runtimeProperties.setProperty(OpenmrsConstants.APPLICATION_DATA_DIRECTORY_RUNTIME_PROPERTY, tempappdir
+			        .getAbsolutePath());
+			OpenmrsConstants.APPLICATION_DATA_DIRECTORY = tempappdir.getAbsolutePath();
+		}
+		catch (IOException e) {
+			log.error("Unable to create temp dir", e);
+		}
+		
+		return runtimeProperties;
+	}
+	
+	/**
+	 * Authenticate to the Context. A popup box will appear asking the current user to enter
+	 * credentials unless there is a junit.username and junit.password defined in the runtime
+	 * properties
+	 * 
+	 * @throws Exception
+	 */
+	public void authenticate() throws Exception {
+		if (Context.isAuthenticated() && Context.getAuthenticatedUser().equals(authenticatedUser)) {
+			return;
+		}
+		
+		try {
+			Context.authenticate("admin", "test");
+			authenticatedUser = Context.getAuthenticatedUser();
+			return;
+		}
+		catch (ContextAuthenticationException wrongCredentialsError) {
+			if (useInMemoryDatabase()) {
+				// if we get here the user is using some database other than the standard
+				// in-memory database, prompt the user for input
+				log.error("For some reason we couldn't auth as admin:test ?!", wrongCredentialsError);
+			}
+		}
+		
+		Integer attempts = 0;
+		
+		// TODO: how to make this a locale specific message for the user to see?
+		String message = null;
+		
+		// only need to authenticate once per session
+		while (!Context.isAuthenticated() && attempts < 3) {
+			
+			// look in the runtime properties for a defined username and
+			// password first
+			String junitusername = null;
+			String junitpassword = null;
+			
+			try {
+				Properties props = this.getRuntimeProperties();
+				junitusername = props.getProperty("junit.username");
+				junitpassword = props.getProperty("junit.password");
+			}
+			catch (Exception e) {
+				// if anything happens just default to asking the user
+			}
+			
+			String[] credentials = null;
+			
+			// ask the user for creds if no junit username/pass defined
+			// in the runtime properties or if that username/pass failed already
+			if (junitusername == null || junitpassword == null || attempts > 0) {
+				credentials = askForUsernameAndPassword(message);
+				// credentials are null if the user clicked "cancel" in popup
+				if (credentials == null)
+					return;
+			} else
+				credentials = new String[] { junitusername, junitpassword };
+			
+			// try to authenticate to the Context with either the runtime
+			// defined credentials or the user supplied credentials from the
+			// popup
+			try {
+				Context.authenticate(credentials[0], credentials[1]);
+				authenticatedUser = Context.getAuthenticatedUser();
+			}
+			catch (ContextAuthenticationException e) {
+				message = "Invalid username/password.  Try again.";
+			}
+			
+			attempts++;
+		}
+	}
+	
+	/**
+	 * Utility method for obtaining username and password through Swing interface for tests. Any
+	 * tests extending the org.openmrs.BaseTest class may simply invoke this method by name.
+	 * Username and password are returned in a two-member String array. If the user aborts, null is
+	 * returned. <b> <em>Do not call for non-interactive tests, since this method will try to
+	 * render an interactive dialog box for authentication!</em></b>
+	 * 
+	 * @param message string to display above username field
+	 * @return Two-member String array containing username and password, respectively, or
+	 *         <code>null</code> if user aborts dialog
+	 */
+	public static synchronized String[] askForUsernameAndPassword(String message) {
+		
+		try {
+			UIManager.setLookAndFeel(UIManager.getSystemLookAndFeelClassName());
+		}
+		catch (Exception e) {
+
+		}
+		
+		if (message == null || "".equals(message))
+			message = "Enter username/password to authenticate to OpenMRS...";
+		
+		JPanel panel = new JPanel(new GridBagLayout());
+		JLabel usernameLabel = new JLabel("Username");
+		usernameLabel.setFont(font);
+		usernameField = new JTextField(20);
+		usernameField.setFont(font);
+		JLabel passwordLabel = new JLabel("Password");
+		passwordLabel.setFont(font);
+		JPasswordField passwordField = new JPasswordField(20);
+		passwordField.setFont(font);
+		panel.add(usernameLabel, new GridBagConstraints(0, 0, 1, 1, 0, 0, GridBagConstraints.EAST,
+		        GridBagConstraints.HORIZONTAL, new Insets(0, 0, 0, 0), 5, 0));
+		panel.add(usernameField, new GridBagConstraints(1, 0, 1, 1, 0, 0, GridBagConstraints.WEST,
+		        GridBagConstraints.HORIZONTAL, new Insets(0, 0, 0, 0), 0, 0));
+		panel.add(passwordLabel, new GridBagConstraints(0, 1, 1, 1, 0, 0, GridBagConstraints.EAST,
+		        GridBagConstraints.HORIZONTAL, new Insets(0, 0, 0, 0), 5, 0));
+		panel.add(passwordField, new GridBagConstraints(1, 1, 1, 1, 0, 0, GridBagConstraints.WEST,
+		        GridBagConstraints.HORIZONTAL, new Insets(0, 0, 0, 0), 0, 0));
+		
+		frame = new JFrame();
+		Window window = new Window(frame);
+		frame.setVisible(true);
+		frame.setTitle("JUnit Test Credentials");
+		
+		// We use a TimerTask to force focus on username, but still use
+		// JOptionPane for model dialog
+		TimerTask later = new TimerTask() {
+			
+			@Override
+			public void run() {
+				if (frame != null) {
+					// bring the dialog's window to the front
+					frame.toFront();
+					usernameField.grabFocus();
+				}
+			}
+		};
+		// try setting focus half a second from now
+		new Timer().schedule(later, 500);
+		
+		// attention grabber for those people that aren't as observant
+		TimerTask laterStill = new TimerTask() {
+			
+			@Override
+			public void run() {
+				if (frame != null) {
+					frame.toFront(); // bring the dialog's window to the
+					// front
+					usernameField.grabFocus();
+				}
+			}
+		};
+		// if the user hasn't done anything in 10 seconds, tell them the window
+		// is there
+		new Timer().schedule(laterStill, 10000);
+		
+		// show the dialog box
+		int response = JOptionPane.showConfirmDialog(window, panel, message, JOptionPane.OK_CANCEL_OPTION);
+		
+		// clear out the window so the timer doesn't screw up
+		laterStill.cancel();
+		frame.setVisible(false);
+		window.setVisible(false);
+		frame = null;
+		
+		// response of 2 is the cancel button, response of -1 is the little red
+		// X in the top right
+		return (response == 2 || response == -1 ? null : new String[] { usernameField.getText(),
+		        String.valueOf(passwordField.getPassword()) });
+	}
+	
+	/**
+	 * Override this method to turn on/off the in-memory database. The default is to use the
+	 * in-memory database. When this method returns false, the database defined by the runtime
+	 * properties is used instead
+	 * 
+	 * @return true/false whether or not to use an in memory database
+	 */
+	public Boolean useInMemoryDatabase() {
+		return true;
+	}
+	
+	/**
+	 * Get the database connection currently in use by the testing framework.
+	 * <p>
+	 * Note that if you commit a transaction, any changes done by a test will not be rolled back and
+	 * you will need to clean up yourself by calling for example {@link #deleteAllData()}.
+	 * 
+	 * @return Connection jdbc connection to the database
+	 */
+	@SuppressWarnings("deprecation")
+	public Connection getConnection() {
+		SessionFactory sessionFactory = (SessionFactory) applicationContext.getBean("sessionFactory");
+		
+		return sessionFactory.getCurrentSession().connection();
+	}
+	
+	/**
+	 * This initializes the empty in-memory database with some rows in order to actually run some
+	 * tests
+	 */
+	public void initializeInMemoryDatabase() throws Exception {
+		//Don't allow the user to overwrite data
+		if (!useInMemoryDatabase())
+			throw new Exception(
+			        "You shouldn't be initializing a NON in-memory database. Consider unoverriding useInMemoryDatabase");
+		
+		executeDataSet(INITIAL_XML_DATASET_PACKAGE_PATH);
+	}
+	
+	/**
+	 * Note that with the H2 DB this operation always commits an open transaction.
+	 * 
+	 * @param connection
+	 * @throws SQLException
+	 */
+	private void turnOnDBConstraints(Connection connection) throws SQLException {
+		String constraintsOnSql;
+		if (useInMemoryDatabase()) {
+			constraintsOnSql = "SET REFERENTIAL_INTEGRITY TRUE";
+		} else {
+			constraintsOnSql = "SET FOREIGN_KEY_CHECKS=1;";
+		}
+		PreparedStatement ps = connection.prepareStatement(constraintsOnSql);
+		ps.execute();
+		ps.close();
+	}
+	
+	private void turnOffDBConstraints(Connection connection) throws SQLException {
+		String constraintsOffSql;
+		if (useInMemoryDatabase()) {
+			constraintsOffSql = "SET REFERENTIAL_INTEGRITY FALSE";
+		} else {
+			constraintsOffSql = "SET FOREIGN_KEY_CHECKS=0;";
+		}
+		PreparedStatement ps = connection.prepareStatement(constraintsOffSql);
+		ps.execute();
+		ps.close();
+	}
+	
+	/**
+	 * Used by {@link #executeDataSet(String)} to cache the parsed xml files. This speeds up
+	 * subsequent runs of the dataset
+	 */
+	private static Map<String, IDataSet> cachedDatasets = new HashMap<String, IDataSet>();
+	
+	/**
+	 * Runs the flat xml data file at the classpath location specified by
+	 * <code>datasetFilename</code> This is a convenience method. It simply creates an
+	 * {@link IDataSet} and calls {@link #executeDataSet(IDataSet)}
+	 * 
+	 * @param datasetFilename String path/filename on the classpath of the xml data set to clean
+	 *            insert into the current database
+	 * @see #getConnection()
+	 * @see #executeDataSet(IDataSet)
+	 */
+	public void executeDataSet(String datasetFilename) throws Exception {
+		
+		// try to get the given filename from the cache
+		IDataSet xmlDataSetToRun = cachedDatasets.get(datasetFilename);
+		
+		// if we didn't find it in the cache, load it
+		if (xmlDataSetToRun == null) {
+			File file = new File(datasetFilename);
+			
+			InputStream fileInInputStreamFormat = null;
+			Reader reader = null;
+			try {
+				// try to load the file if its a straight up path to the file or
+				// if its a classpath path to the file
+				if (file.exists()) {
+					fileInInputStreamFormat = new FileInputStream(datasetFilename);
+				} else {
+					fileInInputStreamFormat = getClass().getClassLoader().getResourceAsStream(datasetFilename);
+					if (fileInInputStreamFormat == null)
+						throw new FileNotFoundException("Unable to find '" + datasetFilename + "' in the classpath");
+				}
+				
+				reader = new InputStreamReader(fileInInputStreamFormat);
+				ReplacementDataSet replacementDataSet = new ReplacementDataSet(
+				        new FlatXmlDataSet(reader, false, true, false));
+				replacementDataSet.addReplacementObject("[NULL]", null);
+				xmlDataSetToRun = replacementDataSet;
+				
+				reader.close();
+			}
+			finally {
+				IOUtils.closeQuietly(fileInInputStreamFormat);
+				IOUtils.closeQuietly(reader);
+			}
+			
+			// cache the xmldataset for future runs of this file
+			cachedDatasets.put(datasetFilename, xmlDataSetToRun);
+		}
+		
+		executeDataSet(xmlDataSetToRun);
+	}
+	
+	/**
+	 * Runs the large flat xml dataset. It does not cache the file as opposed to
+	 * {@link #executeDataSet(String)}.
+	 * 
+	 * @param datasetFilename
+	 * @throws Exception
+	 * @since 1.10
+	 */
+	public void executeLargeDataSet(String datasetFilename) throws Exception {
+		InputStream inputStream = null;
+		try {
+			final File file = new File(datasetFilename);
+			if (file.exists()) {
+				inputStream = new FileInputStream(datasetFilename);
+			} else {
+				inputStream = getClass().getClassLoader().getResourceAsStream(datasetFilename);
+				if (inputStream == null)
+					throw new FileNotFoundException("Unable to find '" + datasetFilename + "' in the classpath");
+			}
+			
+			final FlatXmlProducer flatXmlProducer = new FlatXmlProducer(new InputSource(inputStream));
+			final StreamingDataSet streamingDataSet = new StreamingDataSet(flatXmlProducer);
+			
+			final ReplacementDataSet replacementDataSet = new ReplacementDataSet(streamingDataSet);
+			replacementDataSet.addReplacementObject("[NULL]", null);
+			
+			executeDataSet(replacementDataSet);
+			
+			inputStream.close();
+		}
+		finally {
+			IOUtils.closeQuietly(inputStream);
+		}
+	}
+	
+	/**
+	 * Runs the xml data file at the classpath location specified by <code>datasetFilename</code>
+	 * using XmlDataSet. It simply creates an {@link IDataSet} and calls
+	 * {@link #executeDataSet(IDataSet)}. <br/>
+	 * <br/>
+	 * This method is different than {@link #executeDataSet(String)} in that this one does not
+	 * expect a flat file xml but instead a true XmlDataSet. <br/>
+	 * <br/>
+	 * In addition, there is no replacing of [NULL] values in strings.
+	 * 
+	 * @param datasetFilename String path/filename on the classpath of the xml data set to clean
+	 *            insert into the current database
+	 * @see #getConnection()
+	 * @see #executeDataSet(IDataSet)
+	 */
+	public void executeXmlDataSet(String datasetFilename) throws Exception {
+		
+		// try to get the given filename from the cache
+		IDataSet xmlDataSetToRun = cachedDatasets.get(datasetFilename);
+		
+		// if we didn't find it in the cache, load it
+		if (xmlDataSetToRun == null) {
+			File file = new File(datasetFilename);
+			
+			InputStream fileInInputStreamFormat = null;
+			
+			try {
+				// try to load the file if its a straight up path to the file or
+				// if its a classpath path to the file
+				if (file.exists())
+					fileInInputStreamFormat = new FileInputStream(datasetFilename);
+				else {
+					fileInInputStreamFormat = getClass().getClassLoader().getResourceAsStream(datasetFilename);
+					if (fileInInputStreamFormat == null)
+						throw new FileNotFoundException("Unable to find '" + datasetFilename + "' in the classpath");
+				}
+				
+				XmlDataSet xmlDataSet = null;
+				xmlDataSet = new XmlDataSet(fileInInputStreamFormat);
+				xmlDataSetToRun = xmlDataSet;
+				
+				fileInInputStreamFormat.close();
+			}
+			finally {
+				IOUtils.closeQuietly(fileInInputStreamFormat);
+			}
+			
+			// cache the xmldataset for future runs of this file
+			cachedDatasets.put(datasetFilename, xmlDataSetToRun);
+		}
+		
+		executeDataSet(xmlDataSetToRun);
+	}
+	
+	/**
+	 * Run the given dataset specified by the <code>dataset</code> argument
+	 * 
+	 * @param dataset IDataSet to run on the current database used by Spring
+	 * @see #getConnection()
+	 */
+	public void executeDataSet(IDataSet dataset) throws Exception {
+		Connection connection = getConnection();
+		
+		IDatabaseConnection dbUnitConn = setupDatabaseConnection(connection);
+		
+		//Do the actual update/insert:
+		//insert new rows, update existing rows, and leave others alone
+		DatabaseOperation.REFRESH.execute(dbUnitConn, dataset);
+	}
+	
+	private IDatabaseConnection setupDatabaseConnection(Connection connection) throws DatabaseUnitException {
+		IDatabaseConnection dbUnitConn = new DatabaseConnection(connection);
+		
+		if (useInMemoryDatabase()) {
+			//Setup the db connection to use H2 config.
+			DatabaseConfig config = dbUnitConn.getConfig();
+			config.setProperty(DatabaseConfig.PROPERTY_DATATYPE_FACTORY, new H2DataTypeFactory());
+		}
+		
+		return dbUnitConn;
+	}
+	
+	/**
+	 * This is a convenience method to clear out all rows in all tables in the current connection.
+	 * <p>
+	 * This operation always results in a commit.
+	 * 
+	 * @throws Exception
+	 */
+	public void deleteAllData() throws Exception {
+		Context.clearSession();
+		
+		Connection connection = getConnection();
+		
+		turnOffDBConstraints(connection);
+		
+		IDatabaseConnection dbUnitConn = setupDatabaseConnection(connection);
+		
+		// find all the tables for this connection
+		ResultSet resultSet = connection.getMetaData().getTables(null, "PUBLIC", "%", null);
+		DefaultDataSet dataset = new DefaultDataSet();
+		while (resultSet.next()) {
+			String tableName = resultSet.getString(3);
+			dataset.addTable(new DefaultTable(tableName));
+		}
+		
+		// do the actual deleting/truncating
+		DatabaseOperation.DELETE_ALL.execute(dbUnitConn, dataset);
+		
+		turnOnDBConstraints(connection);
+		
+		connection.commit();
+		
+		updateSearchIndex();
+		
+		isBaseSetup = false;
+	}
+	
+	/**
+	 * Method to clear the hibernate cache
+	 */
+	@Before
+	public void clearHibernateCache() {
+		SessionFactory sf = (SessionFactory) applicationContext.getBean("sessionFactory");
+		sf.getCache().evictCollectionRegions();
+		sf.getCache().evictEntityRegions();
+	}
+	
+	/**
+	 * This method is run before all test methods that extend this {@link BaseContextSensitiveTest}
+	 * unless you annotate your method with the "@SkipBaseSetup" annotation After running this
+	 * method an in-memory database will be available that has the content of the rows from
+	 * {@link #INITIAL_XML_DATASET_PACKAGE_PATH} and {@link #EXAMPLE_XML_DATASET_PACKAGE_PATH} xml
+	 * files. This method will also ask to be authenticated against the current Context and
+	 * database. The {@link #initializeInMemoryDatabase()} method has a user of admin:test.
+	 * <p>
+	 * If you annotate a test with "@SkipBaseSetup", this method will call {@link #deleteAllData()},
+	 * but only if you use the in memory DB.
+	 * 
+	 * @see SkipBaseSetup
+	 * @see SkipBaseSetupAnnotationExecutionListener
+	 * @see #initializeInMemoryDatabase()
+	 * @see #authenticate()
+	 * @throws Exception
+	 */
+	@Before
+	public void baseSetupWithStandardDataAndAuthentication() throws Exception {
+		// Open a session if needed
+		if (!Context.isSessionOpen()) {
+			Context.openSession();
+		}
+		
+		// The skipBaseSetup flag is controlled by the @SkipBaseSetup
+		// annotation. If it is deflagged or if the developer has
+		// marked this class as a non-inmemory database, skip these base steps.
+		if (useInMemoryDatabase()) {
+			if (!skipBaseSetup) {
+				if (!isBaseSetup) {
+					initializeInMemoryDatabase();
+					
+					executeDataSet(EXAMPLE_XML_DATASET_PACKAGE_PATH);
+					
+					//Commit so that it is not rolled back after a test.
+					getConnection().commit();
+					
+					updateSearchIndex();
+					
+					isBaseSetup = true;
+				}
+				
+				authenticate();
+			} else {
+				if (isBaseSetup) {
+					deleteAllData();
+				}
+			}
+		}
+		
+		Context.clearSession();
+	}
+	
+	public Class<?>[] getIndexedTypes() {
+		return new Class<?>[] { Concept.class, Drug.class };
+	}
+	
+	/**
+	 * It needs to be call if you want to do a concept search after you modify a concept in a test.
+	 * 
+	 * It is because index is automatically updated only after transaction is committed, which happens
+	 * only at the end of a test in our transactional tests.
+	 */
+	public void updateSearchIndex() {
+		for (Class<?> indexType : getIndexedTypes()) {
+			Context.updateSearchIndexForType(indexType);
+		}
+	}
+	
+	@After
+	public void clearSessionAfterEachTest() {
+		// clear the session to make sure nothing is cached, etc
+		Context.clearSession();
+		
+		// needed because the authenticatedUser is the only object that sticks
+		// around after tests and the clearSession call
+		if (Context.isSessionOpen())
+			Context.logout();
+	}
+	
+	/**
+	 * Called after each test class. This is called once per test class that extends
+	 * {@link BaseContextSensitiveTest}. Needed so that "unit of work" that is the test class is
+	 * surrounded by a pair of open/close session calls.
+	 * 
+	 * @throws Exception
+	 */
+	@AfterClass
+	public static void closeSessionAfterEachClass() throws Exception {
+		// close any modules that might have been loaded by the @StartModules class annotation
+		ModuleUtil.shutdown();
+		
+		// clean up the session so we don't leak memory
+		Context.closeSession();
+	}
+	
+	/**
+	 * Instance variable used by the {@link #baseSetupWithStandardDataAndAuthentication()} method to
+	 * know whether the current "@Test" method has asked to be _not_ do the initialize/standard
+	 * data/authenticate
+	 * 
+	 * @see SkipBaseSetup
+	 * @see SkipBaseSetupAnnotationExecutionListener
+	 * @see #baseSetupWithStandardDataAndAuthentication()
+	 */
+	private boolean skipBaseSetup = false;
+	
+	/**
+	 * Don't run the {@link #setupDatabaseWithStandardData()} method. This means that the associated
+	 * "@Test" must call one of these:
+	 * 
+	 * <pre>
+	 *  * initializeInMemoryDatabase() ;
+	 *  * executeDataSet(EXAMPLE_DATA_SET);
+	 *  * Authenticate
+	 * </pre>
+	 * 
+	 * on its own if any of those results are needed. This method is called before all "@Test"
+	 * methods that have been annotated with the "@SkipBaseSetup" annotation.
+	 * 
+	 * @throws Exception
+	 * @see SkipBaseSetup
+	 * @see SkipBaseSetupAnnotationExecutionListener
+	 * @see #baseSetupWithStandardDataAndAuthentication()
+	 */
+	public void skipBaseSetup() throws Exception {
+		skipBaseSetup = true;
+	}
+	
+}