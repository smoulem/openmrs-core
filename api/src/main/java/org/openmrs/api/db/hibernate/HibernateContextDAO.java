--- conflicted
+++ resolved
@@ -1,500 +1,494 @@
-/**
- * The contents of this file are subject to the OpenMRS Public License
- * Version 1.0 (the "License"); you may not use this file except in
- * compliance with the License. You may obtain a copy of the License at
- * http://license.openmrs.org
- *
- * Software distributed under the License is distributed on an "AS IS"
- * basis, WITHOUT WARRANTY OF ANY KIND, either express or implied. See the
- * License for the specific language governing rights and limitations
- * under the License.
- *
- * Copyright (C) OpenMRS, LLC.  All Rights Reserved.
- */
-package org.openmrs.api.db.hibernate;
-
-import java.io.File;
-import java.io.InputStream;
-<<<<<<< HEAD
-import java.net.URL;
-import java.text.SimpleDateFormat;
-=======
->>>>>>> 855bf8c0
-import java.util.Date;
-import java.util.HashMap;
-import java.util.Map;
-import java.util.Properties;
-
-import org.apache.commons.lang.StringUtils;
-import org.apache.commons.logging.Log;
-import org.apache.commons.logging.LogFactory;
-import org.hibernate.CacheMode;
-import org.hibernate.FlushMode;
-import org.hibernate.HibernateException;
-import org.hibernate.ScrollMode;
-import org.hibernate.ScrollableResults;
-import org.hibernate.Session;
-import org.hibernate.SessionFactory;
-import org.hibernate.search.FullTextSession;
-import org.hibernate.search.Search;
-import org.hibernate.stat.QueryStatistics;
-import org.hibernate.stat.Statistics;
-import org.hibernate.type.StandardBasicTypes;
-import org.hibernate.util.ConfigHelper;
-import org.openmrs.GlobalProperty;
-import org.openmrs.User;
-import org.openmrs.api.context.Context;
-import org.openmrs.api.context.ContextAuthenticationException;
-import org.openmrs.api.db.ContextDAO;
-import org.openmrs.util.OpenmrsConstants;
-import org.openmrs.util.OpenmrsUtil;
-import org.openmrs.util.Security;
-import org.springframework.orm.hibernate3.SessionFactoryUtils;
-import org.springframework.orm.hibernate3.SessionHolder;
-import org.springframework.transaction.support.TransactionSynchronizationManager;
-
-/**
- * Hibernate specific implementation of the {@link ContextDAO}. These methods should not be used
- * directly, instead, the methods on the static {@link Context} file should be used.
- *
- * @see ContextDAO
- * @see Context
- */
-public class HibernateContextDAO implements ContextDAO {
-	
-	private static Log log = LogFactory.getLog(HibernateContextDAO.class);
-	
-	/**
-	 * Hibernate session factory
-	 */
-	private SessionFactory sessionFactory;
-	
-	/**
-	 * Session factory to use for this DAO. This is usually injected by spring and its application
-	 * context.
-	 *
-	 * @param sessionFactory
-	 */
-	public void setSessionFactory(SessionFactory sessionFactory) {
-		this.sessionFactory = sessionFactory;
-	}
-	
-	/**
-	 * @see org.openmrs.api.db.ContextDAO#authenticate(java.lang.String, java.lang.String)
-	 */
-	public User authenticate(String login, String password) throws ContextAuthenticationException {
-		
-		String errorMsg = "Invalid username and/or password: " + login;
-		
-		Session session = sessionFactory.getCurrentSession();
-		
-		User candidateUser = null;
-		
-		if (login != null) {
-			//if username is blank or white space character(s)
-			if (StringUtils.isEmpty(login) || StringUtils.isWhitespace(login)) {
-				throw new ContextAuthenticationException(errorMsg);
-			}
-			
-			// loginWithoutDash is used to compare to the system id
-			String loginWithDash = login;
-			if (login.matches("\\d{2,}")) {
-				loginWithDash = login.substring(0, login.length() - 1) + "-" + login.charAt(login.length() - 1);
-			}
-			
-			try {
-				candidateUser = (User) session.createQuery(
-				    "from User u where (u.username = ? or u.systemId = ? or u.systemId = ?) and u.retired = '0'").setString(
-				    0, login).setString(1, login).setString(2, loginWithDash).uniqueResult();
-			}
-			catch (HibernateException he) {
-				log.error("Got hibernate exception while logging in: '" + login + "'", he);
-			}
-			catch (Exception e) {
-				log.error("Got regular exception while logging in: '" + login + "'", e);
-			}
-		}
-		
-		// only continue if this is a valid username and a nonempty password
-		if (candidateUser != null && password != null) {
-			if (log.isDebugEnabled()) {
-				log.debug("Candidate user id: " + candidateUser.getUserId());
-			}
-			
-			String lockoutTimeString = candidateUser.getUserProperty(OpenmrsConstants.USER_PROPERTY_LOCKOUT_TIMESTAMP, null);
-			Long lockoutTime = null;
-			if (lockoutTimeString != null && !lockoutTimeString.equals("0")) {
-				try {
-					// putting this in a try/catch in case the admin decided to put junk into the property
-					lockoutTime = Long.valueOf(lockoutTimeString);
-				}
-				catch (NumberFormatException e) {
-					log.debug("bad value stored in " + OpenmrsConstants.USER_PROPERTY_LOCKOUT_TIMESTAMP + " user property: "
-					        + lockoutTimeString);
-				}
-			}
-			
-			// if they've been locked out, don't continue with the authentication
-			if (lockoutTime != null) {
-				// unlock them after 5 mins, otherwise reset the timestamp
-				// to now and make them wait another 5 mins
-				if (System.currentTimeMillis() - lockoutTime > 300000) {
-					candidateUser.setUserProperty(OpenmrsConstants.USER_PROPERTY_LOGIN_ATTEMPTS, "0");
-					candidateUser.removeUserProperty(OpenmrsConstants.USER_PROPERTY_LOCKOUT_TIMESTAMP);
-					saveUserProperties(candidateUser);
-				} else {
-					candidateUser.setUserProperty(OpenmrsConstants.USER_PROPERTY_LOCKOUT_TIMESTAMP, String.valueOf(System
-					        .currentTimeMillis()));
-					throw new ContextAuthenticationException(
-					        "Invalid number of connection attempts. Please try again later.");
-				}
-			}
-			
-			String passwordOnRecord = (String) session.createSQLQuery("select password from users where user_id = ?")
-			        .addScalar("password", StandardBasicTypes.STRING).setInteger(0, candidateUser.getUserId())
-			        .uniqueResult();
-			
-			String saltOnRecord = (String) session.createSQLQuery("select salt from users where user_id = ?").addScalar(
-			    "salt", StandardBasicTypes.STRING).setInteger(0, candidateUser.getUserId()).uniqueResult();
-			
-			// if the username and password match, hydrate the user and return it
-			if (passwordOnRecord != null && Security.hashMatches(passwordOnRecord, password + saltOnRecord)) {
-				// hydrate the user object
-				candidateUser.getAllRoles().size();
-				candidateUser.getUserProperties().size();
-				candidateUser.getPrivileges().size();
-				
-				// only clean up if the were some login failures, otherwise all should be clean
-				Integer attempts = getUsersLoginAttempts(candidateUser);
-				if (attempts > 0) {
-					candidateUser.setUserProperty(OpenmrsConstants.USER_PROPERTY_LOGIN_ATTEMPTS, "0");
-					candidateUser.removeUserProperty(OpenmrsConstants.USER_PROPERTY_LOCKOUT_TIMESTAMP);
-					saveUserProperties(candidateUser);
-				}
-				
-				// skip out of the method early (instead of throwing the exception)
-				// to indicate that this is the valid user
-				return candidateUser;
-			} else {
-				// the user failed the username/password, increment their
-				// attempts here and set the "lockout" timestamp if necessary
-				Integer attempts = getUsersLoginAttempts(candidateUser);
-				
-				attempts++;
-				
-				Integer allowedFailedLoginCount = 7;
-				
-				try {
-					allowedFailedLoginCount = Integer.valueOf(Context.getAdministrationService().getGlobalProperty(
-					    OpenmrsConstants.GP_ALLOWED_FAILED_LOGINS_BEFORE_LOCKOUT).trim());
-				}
-				catch (Exception ex) {
-					log.error("Unable to convert the global property "
-					        + OpenmrsConstants.GP_ALLOWED_FAILED_LOGINS_BEFORE_LOCKOUT
-					        + "to a valid integer. Using default value of 7");
-				}
-				
-				if (attempts > allowedFailedLoginCount) {
-					// set the user as locked out at this exact time
-					candidateUser.setUserProperty(OpenmrsConstants.USER_PROPERTY_LOCKOUT_TIMESTAMP, String.valueOf(System
-					        .currentTimeMillis()));
-				} else {
-					candidateUser.setUserProperty(OpenmrsConstants.USER_PROPERTY_LOGIN_ATTEMPTS, String.valueOf(attempts));
-				}
-				
-				saveUserProperties(candidateUser);
-			}
-		}
-		
-		// throw this exception only once in the same place with the same
-		// message regardless of username/pw combo entered
-		log.info("Failed login attempt (login=" + login + ") - " + errorMsg);
-		throw new ContextAuthenticationException(errorMsg);
-		
-	}
-	
-	/**
-	 * @see org.openmrs.api.db.ContextDAO#getUserByUuid(java.lang.String)
-	 */
-	public User getUserByUuid(String uuid) {
-		
-		// don't flush here in case we're in the AuditableInterceptor.  Will cause a StackOverflowEx otherwise
-		FlushMode flushMode = sessionFactory.getCurrentSession().getFlushMode();
-		sessionFactory.getCurrentSession().setFlushMode(FlushMode.MANUAL);
-		
-		User u = (User) sessionFactory.getCurrentSession().createQuery("from User u where u.uuid = :uuid").setString("uuid",
-		    uuid).uniqueResult();
-		
-		// reset the flush mode to whatever it was before
-		sessionFactory.getCurrentSession().setFlushMode(flushMode);
-		
-		return u;
-	}
-	
-	/**
-	 * Call the UserService to save the given user while proxying the privileges needed to do so.
-	 *
-	 * @param user the User to save
-	 */
-	private void saveUserProperties(User user) {
-		sessionFactory.getCurrentSession().update(user);
-	}
-	
-	/**
-	 * Get the integer stored for the given user that is their number of login attempts
-	 *
-	 * @param user the user to check
-	 * @return the # of login attempts for this user defaulting to zero if none defined
-	 */
-	private Integer getUsersLoginAttempts(User user) {
-		String attemptsString = user.getUserProperty(OpenmrsConstants.USER_PROPERTY_LOGIN_ATTEMPTS, "0");
-		Integer attempts = 0;
-		try {
-			attempts = Integer.valueOf(attemptsString);
-		}
-		catch (NumberFormatException e) {
-			// skip over errors and leave the attempts at zero
-		}
-		return attempts;
-	}
-	
-	/**
-	 * @see org.openmrs.api.context.Context#openSession()
-	 */
-	private boolean participate = false;
-	
-	public void openSession() {
-		log.debug("HibernateContext: Opening Hibernate Session");
-		if (TransactionSynchronizationManager.hasResource(sessionFactory)) {
-			if (log.isDebugEnabled()) {
-				log.debug("Participating in existing session (" + sessionFactory.hashCode() + ")");
-			}
-			participate = true;
-		} else {
-			if (log.isDebugEnabled()) {
-				log.debug("Registering session with synchronization manager (" + sessionFactory.hashCode() + ")");
-			}
-			Session session = SessionFactoryUtils.getSession(sessionFactory, true);
-			session.setFlushMode(FlushMode.MANUAL);
-			TransactionSynchronizationManager.bindResource(sessionFactory, new SessionHolder(session));
-		}
-	}
-	
-	/**
-	 * @see org.openmrs.api.context.Context#closeSession()
-	 */
-	public void closeSession() {
-		log.debug("HibernateContext: closing Hibernate Session");
-		if (!participate) {
-			log.debug("Unbinding session from synchronization manager (" + sessionFactory.hashCode() + ")");
-			
-			if (TransactionSynchronizationManager.hasResource(sessionFactory)) {
-				Object value = TransactionSynchronizationManager.unbindResource(sessionFactory);
-				try {
-					if (value instanceof SessionHolder) {
-						Session session = ((SessionHolder) value).getSession();
-						SessionFactoryUtils.releaseSession(session, sessionFactory);
-					}
-				}
-				catch (RuntimeException e) {
-					log.error("Unexpected exception on closing Hibernate Session", e);
-				}
-			}
-		} else {
-			log.debug("Participating in existing session, so not releasing session through synchronization manager");
-		}
-	}
-	
-	/**
-	 * @see org.openmrs.api.db.ContextDAO#clearSession()
-	 */
-	public void clearSession() {
-		sessionFactory.getCurrentSession().clear();
-	}
-	
-	/**
-	 * @see org.openmrs.api.db.ContextDAO#evictFromSession(java.lang.Object)
-	 */
-	public void evictFromSession(Object obj) {
-		sessionFactory.getCurrentSession().evict(obj);
-	}
-	
-	/**
-	 * @see org.openmrs.api.db.ContextDAO#flushSession()
-	 */
-	public void flushSession() {
-		sessionFactory.getCurrentSession().flush();
-	}
-	
-	/**
-	 * @see org.openmrs.api.context.Context#startup(Properties)
-	 */
-	public void startup(Properties properties) {
-	}
-	
-	/**
-	 * @see org.openmrs.api.context.Context#shutdown()
-	 */
-	public void shutdown() {
-		if (log.isInfoEnabled()) {
-			showUsageStatistics();
-		}
-		
-		if (sessionFactory != null) {
-			
-			log.debug("Closing any open sessions");
-			closeSession();
-			
-			log.debug("Shutting down threadLocalSession factory");
-			if (!sessionFactory.isClosed()) {
-				sessionFactory.close();
-			}
-			
-			log.debug("The threadLocalSession has been closed");
-			
-		} else {
-			log.error("SessionFactory is null");
-		}
-		
-	}
-	
-	/**
-	 * Convenience method to print out the hibernate cache usage stats to the log
-	 */
-	private void showUsageStatistics() {
-		if (sessionFactory.getStatistics().isStatisticsEnabled()) {
-			log.debug("Getting query statistics: ");
-			Statistics stats = sessionFactory.getStatistics();
-			for (String query : stats.getQueries()) {
-				log.info("QUERY: " + query);
-				QueryStatistics qstats = stats.getQueryStatistics(query);
-				log.info("Cache Hit Count : " + qstats.getCacheHitCount());
-				log.info("Cache Miss Count: " + qstats.getCacheMissCount());
-				log.info("Cache Put Count : " + qstats.getCachePutCount());
-				log.info("Execution Count : " + qstats.getExecutionCount());
-				log.info("Average time    : " + qstats.getExecutionAvgTime());
-				log.info("Row Count       : " + qstats.getExecutionRowCount());
-			}
-		}
-	}
-	
-	/**
-	 * Takes the default properties defined in /metadata/api/hibernate/hibernate.default.properties
-	 * and merges it into the user-defined runtime properties
-	 *
-	 * @see org.openmrs.api.db.ContextDAO#mergeDefaultRuntimeProperties(java.util.Properties)
-	 * @should merge default runtime properties
-	 */
-	public void mergeDefaultRuntimeProperties(Properties runtimeProperties) {
-		
-		Map<String, String> cache = new HashMap<String, String>();
-		// loop over runtime properties and precede each with "hibernate" if
-		// it isn't already
-		for (Map.Entry<Object, Object> entry : runtimeProperties.entrySet()) {
-			Object key = entry.getKey();
-			String prop = (String) key;
-			String value = (String) entry.getValue();
-			log.trace("Setting property: " + prop + ":" + value);
-			if (!prop.startsWith("hibernate") && !runtimeProperties.containsKey("hibernate." + prop)) {
-				cache.put("hibernate." + prop, value);
-			}
-		}
-		runtimeProperties.putAll(cache);
-		
-		// load in the default hibernate properties from hibernate.default.properties
-		Properties props = new Properties();
-		URL url = getClass().getResource("/hibernate.default.properties");
-		File file = new File(url.getPath());
-		OpenmrsUtil.loadProperties(props, file);
-		
-		// add in all default properties that don't exist in the runtime
-		// properties yet
-		for (Map.Entry<Object, Object> entry : props.entrySet()) {
-			if (!runtimeProperties.containsKey(entry.getKey())) {
-				runtimeProperties.put(entry.getKey(), entry.getValue());
-			}
-		}
-	}
-	
-	@Override
-	public void updateSearchIndexForType(Class<?> type) {
-		//From http://docs.jboss.org/hibernate/search/3.3/reference/en-US/html/manual-index-changes.html#search-batchindex-flushtoindexes
-		FullTextSession session = Search.getFullTextSession(sessionFactory.getCurrentSession());
-		session.purgeAll(type);
-		
-		//Prepare session for batch work
-		session.flush();
-		session.clear();
-		
-		FlushMode flushMode = session.getFlushMode();
-		CacheMode cacheMode = session.getCacheMode();
-		try {
-			session.setFlushMode(FlushMode.MANUAL);
-			session.setCacheMode(CacheMode.IGNORE);
-			
-			//Scrollable results will avoid loading too many objects in memory
-			ScrollableResults results = session.createCriteria(type).setFetchSize(1000).scroll(ScrollMode.FORWARD_ONLY);
-			int index = 0;
-			while (results.next()) {
-				index++;
-				session.index(results.get(0)); //index each element
-				if (index % 1000 == 0) {
-					session.flushToIndexes(); //apply changes to indexes
-					session.clear(); //free memory since the queue is processed
-				}
-			}
-			session.flushToIndexes();
-			session.clear();
-		}
-		finally {
-			session.setFlushMode(flushMode);
-			session.setCacheMode(cacheMode);
-		}
-	}
-	
-	/**
-	 * @see org.openmrs.api.db.ContextDAO#updateSearchIndexForObject(java.lang.Object)
-	 */
-	@Override
-	public void updateSearchIndexForObject(Object object) {
-		FullTextSession session = Search.getFullTextSession(sessionFactory.getCurrentSession());
-		session.index(object);
-		session.flushToIndexes();
-	}
-	
-	/**
-	 * @see org.openmrs.api.db.ContextDAO#setupSearchIndex()
-	 */
-	@Override
-	public void setupSearchIndex() {
-		String gp = Context.getAdministrationService().getGlobalProperty(OpenmrsConstants.GP_SEARCH_INDEX_VERSION, "");
-		
-		if (!OpenmrsConstants.SEARCH_INDEX_VERSION.toString().equals(gp)) {
-			updateSearchIndex();
-		}
-	}
-	
-	/**
-	 * @see ContextDAO#updateSearchIndex()
-	 */
-	@Override
-	public void updateSearchIndex() {
-		try {
-			log.info("Updating the search index... It may take a few minutes.");
-			Search.getFullTextSession(sessionFactory.getCurrentSession()).createIndexer().startAndWait();
-			
-			GlobalProperty gp = Context.getAdministrationService().getGlobalPropertyObject(
-			    OpenmrsConstants.GP_SEARCH_INDEX_VERSION);
-			if (gp == null) {
-				gp = new GlobalProperty(OpenmrsConstants.GP_SEARCH_INDEX_VERSION);
-			}
-			gp.setPropertyValue(OpenmrsConstants.SEARCH_INDEX_VERSION.toString());
-			Context.getAdministrationService().saveGlobalProperty(gp);
-			log.info("Finished updating the search index");
-		}
-		catch (Exception e) {
-			throw new RuntimeException("Failed to update the search index", e);
-		}
-	}
-	
-}
+/**
+ * The contents of this file are subject to the OpenMRS Public License
+ * Version 1.0 (the "License"); you may not use this file except in
+ * compliance with the License. You may obtain a copy of the License at
+ * http://license.openmrs.org
+ *
+ * Software distributed under the License is distributed on an "AS IS"
+ * basis, WITHOUT WARRANTY OF ANY KIND, either express or implied. See the
+ * License for the specific language governing rights and limitations
+ * under the License.
+ *
+ * Copyright (C) OpenMRS, LLC.  All Rights Reserved.
+ */
+package org.openmrs.api.db.hibernate;
+
+import java.io.File;
+import java.net.URL;
+import java.util.HashMap;
+import java.util.Map;
+import java.util.Properties;
+
+import org.apache.commons.lang.StringUtils;
+import org.apache.commons.logging.Log;
+import org.apache.commons.logging.LogFactory;
+import org.hibernate.CacheMode;
+import org.hibernate.FlushMode;
+import org.hibernate.HibernateException;
+import org.hibernate.ScrollMode;
+import org.hibernate.ScrollableResults;
+import org.hibernate.Session;
+import org.hibernate.SessionFactory;
+import org.hibernate.search.FullTextSession;
+import org.hibernate.search.Search;
+import org.hibernate.stat.QueryStatistics;
+import org.hibernate.stat.Statistics;
+import org.hibernate.type.StandardBasicTypes;
+import org.openmrs.GlobalProperty;
+import org.openmrs.User;
+import org.openmrs.api.context.Context;
+import org.openmrs.api.context.ContextAuthenticationException;
+import org.openmrs.api.db.ContextDAO;
+import org.openmrs.util.OpenmrsConstants;
+import org.openmrs.util.OpenmrsUtil;
+import org.openmrs.util.Security;
+import org.springframework.orm.hibernate3.SessionFactoryUtils;
+import org.springframework.orm.hibernate3.SessionHolder;
+import org.springframework.transaction.support.TransactionSynchronizationManager;
+
+/**
+ * Hibernate specific implementation of the {@link ContextDAO}. These methods should not be used
+ * directly, instead, the methods on the static {@link Context} file should be used.
+ * 
+ * @see ContextDAO
+ * @see Context
+ */
+public class HibernateContextDAO implements ContextDAO {
+	
+	private static Log log = LogFactory.getLog(HibernateContextDAO.class);
+	
+	/**
+	 * Hibernate session factory
+	 */
+	private SessionFactory sessionFactory;
+	
+	/**
+	 * Session factory to use for this DAO. This is usually injected by spring and its application
+	 * context.
+	 * 
+	 * @param sessionFactory
+	 */
+	public void setSessionFactory(SessionFactory sessionFactory) {
+		this.sessionFactory = sessionFactory;
+	}
+	
+	/**
+	 * @see org.openmrs.api.db.ContextDAO#authenticate(java.lang.String, java.lang.String)
+	 */
+	public User authenticate(String login, String password) throws ContextAuthenticationException {
+		
+		String errorMsg = "Invalid username and/or password: " + login;
+		
+		Session session = sessionFactory.getCurrentSession();
+		
+		User candidateUser = null;
+		
+		if (login != null) {
+			//if username is blank or white space character(s)
+			if (StringUtils.isEmpty(login) || StringUtils.isWhitespace(login)) {
+				throw new ContextAuthenticationException(errorMsg);
+			}
+			
+			// loginWithoutDash is used to compare to the system id
+			String loginWithDash = login;
+			if (login.matches("\\d{2,}")) {
+				loginWithDash = login.substring(0, login.length() - 1) + "-" + login.charAt(login.length() - 1);
+			}
+			
+			try {
+				candidateUser = (User) session
+				        .createQuery(
+				            "from User u where (u.username = ? or u.systemId = ? or u.systemId = ?) and u.retired = '0'")
+				        .setString(0, login).setString(1, login).setString(2, loginWithDash).uniqueResult();
+			}
+			catch (HibernateException he) {
+				log.error("Got hibernate exception while logging in: '" + login + "'", he);
+			}
+			catch (Exception e) {
+				log.error("Got regular exception while logging in: '" + login + "'", e);
+			}
+		}
+		
+		// only continue if this is a valid username and a nonempty password
+		if (candidateUser != null && password != null) {
+			if (log.isDebugEnabled()) {
+				log.debug("Candidate user id: " + candidateUser.getUserId());
+			}
+			
+			String lockoutTimeString = candidateUser.getUserProperty(OpenmrsConstants.USER_PROPERTY_LOCKOUT_TIMESTAMP, null);
+			Long lockoutTime = null;
+			if (lockoutTimeString != null && !lockoutTimeString.equals("0")) {
+				try {
+					// putting this in a try/catch in case the admin decided to put junk into the property
+					lockoutTime = Long.valueOf(lockoutTimeString);
+				}
+				catch (NumberFormatException e) {
+					log.debug("bad value stored in " + OpenmrsConstants.USER_PROPERTY_LOCKOUT_TIMESTAMP + " user property: "
+					        + lockoutTimeString);
+				}
+			}
+			
+			// if they've been locked out, don't continue with the authentication
+			if (lockoutTime != null) {
+				// unlock them after 5 mins, otherwise reset the timestamp
+				// to now and make them wait another 5 mins
+				if (System.currentTimeMillis() - lockoutTime > 300000) {
+					candidateUser.setUserProperty(OpenmrsConstants.USER_PROPERTY_LOGIN_ATTEMPTS, "0");
+					candidateUser.removeUserProperty(OpenmrsConstants.USER_PROPERTY_LOCKOUT_TIMESTAMP);
+					saveUserProperties(candidateUser);
+				} else {
+					candidateUser.setUserProperty(OpenmrsConstants.USER_PROPERTY_LOCKOUT_TIMESTAMP,
+					    String.valueOf(System.currentTimeMillis()));
+					throw new ContextAuthenticationException(
+					        "Invalid number of connection attempts. Please try again later.");
+				}
+			}
+			
+			String passwordOnRecord = (String) session.createSQLQuery("select password from users where user_id = ?")
+			        .addScalar("password", StandardBasicTypes.STRING).setInteger(0, candidateUser.getUserId())
+			        .uniqueResult();
+			
+			String saltOnRecord = (String) session.createSQLQuery("select salt from users where user_id = ?")
+			        .addScalar("salt", StandardBasicTypes.STRING).setInteger(0, candidateUser.getUserId()).uniqueResult();
+			
+			// if the username and password match, hydrate the user and return it
+			if (passwordOnRecord != null && Security.hashMatches(passwordOnRecord, password + saltOnRecord)) {
+				// hydrate the user object
+				candidateUser.getAllRoles().size();
+				candidateUser.getUserProperties().size();
+				candidateUser.getPrivileges().size();
+				
+				// only clean up if the were some login failures, otherwise all should be clean
+				Integer attempts = getUsersLoginAttempts(candidateUser);
+				if (attempts > 0) {
+					candidateUser.setUserProperty(OpenmrsConstants.USER_PROPERTY_LOGIN_ATTEMPTS, "0");
+					candidateUser.removeUserProperty(OpenmrsConstants.USER_PROPERTY_LOCKOUT_TIMESTAMP);
+					saveUserProperties(candidateUser);
+				}
+				
+				// skip out of the method early (instead of throwing the exception)
+				// to indicate that this is the valid user
+				return candidateUser;
+			} else {
+				// the user failed the username/password, increment their
+				// attempts here and set the "lockout" timestamp if necessary
+				Integer attempts = getUsersLoginAttempts(candidateUser);
+				
+				attempts++;
+				
+				Integer allowedFailedLoginCount = 7;
+				
+				try {
+					allowedFailedLoginCount = Integer.valueOf(Context.getAdministrationService()
+					        .getGlobalProperty(OpenmrsConstants.GP_ALLOWED_FAILED_LOGINS_BEFORE_LOCKOUT).trim());
+				}
+				catch (Exception ex) {
+					log.error("Unable to convert the global property "
+					        + OpenmrsConstants.GP_ALLOWED_FAILED_LOGINS_BEFORE_LOCKOUT
+					        + "to a valid integer. Using default value of 7");
+				}
+				
+				if (attempts > allowedFailedLoginCount) {
+					// set the user as locked out at this exact time
+					candidateUser.setUserProperty(OpenmrsConstants.USER_PROPERTY_LOCKOUT_TIMESTAMP,
+					    String.valueOf(System.currentTimeMillis()));
+				} else {
+					candidateUser.setUserProperty(OpenmrsConstants.USER_PROPERTY_LOGIN_ATTEMPTS, String.valueOf(attempts));
+				}
+				
+				saveUserProperties(candidateUser);
+			}
+		}
+		
+		// throw this exception only once in the same place with the same
+		// message regardless of username/pw combo entered
+		log.info("Failed login attempt (login=" + login + ") - " + errorMsg);
+		throw new ContextAuthenticationException(errorMsg);
+		
+	}
+	
+	/**
+	 * @see org.openmrs.api.db.ContextDAO#getUserByUuid(java.lang.String)
+	 */
+	public User getUserByUuid(String uuid) {
+		
+		// don't flush here in case we're in the AuditableInterceptor.  Will cause a StackOverflowEx otherwise
+		FlushMode flushMode = sessionFactory.getCurrentSession().getFlushMode();
+		sessionFactory.getCurrentSession().setFlushMode(FlushMode.MANUAL);
+		
+		User u = (User) sessionFactory.getCurrentSession().createQuery("from User u where u.uuid = :uuid")
+		        .setString("uuid", uuid).uniqueResult();
+		
+		// reset the flush mode to whatever it was before
+		sessionFactory.getCurrentSession().setFlushMode(flushMode);
+		
+		return u;
+	}
+	
+	/**
+	 * Call the UserService to save the given user while proxying the privileges needed to do so.
+	 * 
+	 * @param user the User to save
+	 */
+	private void saveUserProperties(User user) {
+		sessionFactory.getCurrentSession().update(user);
+	}
+	
+	/**
+	 * Get the integer stored for the given user that is their number of login attempts
+	 * 
+	 * @param user the user to check
+	 * @return the # of login attempts for this user defaulting to zero if none defined
+	 */
+	private Integer getUsersLoginAttempts(User user) {
+		String attemptsString = user.getUserProperty(OpenmrsConstants.USER_PROPERTY_LOGIN_ATTEMPTS, "0");
+		Integer attempts = 0;
+		try {
+			attempts = Integer.valueOf(attemptsString);
+		}
+		catch (NumberFormatException e) {
+			// skip over errors and leave the attempts at zero
+		}
+		return attempts;
+	}
+	
+	/**
+	 * @see org.openmrs.api.context.Context#openSession()
+	 */
+	private boolean participate = false;
+	
+	public void openSession() {
+		log.debug("HibernateContext: Opening Hibernate Session");
+		if (TransactionSynchronizationManager.hasResource(sessionFactory)) {
+			if (log.isDebugEnabled()) {
+				log.debug("Participating in existing session (" + sessionFactory.hashCode() + ")");
+			}
+			participate = true;
+		} else {
+			if (log.isDebugEnabled()) {
+				log.debug("Registering session with synchronization manager (" + sessionFactory.hashCode() + ")");
+			}
+			Session session = SessionFactoryUtils.getSession(sessionFactory, true);
+			session.setFlushMode(FlushMode.MANUAL);
+			TransactionSynchronizationManager.bindResource(sessionFactory, new SessionHolder(session));
+		}
+	}
+	
+	/**
+	 * @see org.openmrs.api.context.Context#closeSession()
+	 */
+	public void closeSession() {
+		log.debug("HibernateContext: closing Hibernate Session");
+		if (!participate) {
+			log.debug("Unbinding session from synchronization manager (" + sessionFactory.hashCode() + ")");
+			
+			if (TransactionSynchronizationManager.hasResource(sessionFactory)) {
+				Object value = TransactionSynchronizationManager.unbindResource(sessionFactory);
+				try {
+					if (value instanceof SessionHolder) {
+						Session session = ((SessionHolder) value).getSession();
+						SessionFactoryUtils.releaseSession(session, sessionFactory);
+					}
+				}
+				catch (RuntimeException e) {
+					log.error("Unexpected exception on closing Hibernate Session", e);
+				}
+			}
+		} else {
+			log.debug("Participating in existing session, so not releasing session through synchronization manager");
+		}
+	}
+	
+	/**
+	 * @see org.openmrs.api.db.ContextDAO#clearSession()
+	 */
+	public void clearSession() {
+		sessionFactory.getCurrentSession().clear();
+	}
+	
+	/**
+	 * @see org.openmrs.api.db.ContextDAO#evictFromSession(java.lang.Object)
+	 */
+	public void evictFromSession(Object obj) {
+		sessionFactory.getCurrentSession().evict(obj);
+	}
+	
+	/**
+	 * @see org.openmrs.api.db.ContextDAO#flushSession()
+	 */
+	public void flushSession() {
+		sessionFactory.getCurrentSession().flush();
+	}
+	
+	/**
+	 * @see org.openmrs.api.context.Context#startup(Properties)
+	 */
+	public void startup(Properties properties) {
+	}
+	
+	/**
+	 * @see org.openmrs.api.context.Context#shutdown()
+	 */
+	public void shutdown() {
+		if (log.isInfoEnabled()) {
+			showUsageStatistics();
+		}
+		
+		if (sessionFactory != null) {
+			
+			log.debug("Closing any open sessions");
+			closeSession();
+			
+			log.debug("Shutting down threadLocalSession factory");
+			if (!sessionFactory.isClosed()) {
+				sessionFactory.close();
+			}
+			
+			log.debug("The threadLocalSession has been closed");
+			
+		} else {
+			log.error("SessionFactory is null");
+		}
+		
+	}
+	
+	/**
+	 * Convenience method to print out the hibernate cache usage stats to the log
+	 */
+	private void showUsageStatistics() {
+		if (sessionFactory.getStatistics().isStatisticsEnabled()) {
+			log.debug("Getting query statistics: ");
+			Statistics stats = sessionFactory.getStatistics();
+			for (String query : stats.getQueries()) {
+				log.info("QUERY: " + query);
+				QueryStatistics qstats = stats.getQueryStatistics(query);
+				log.info("Cache Hit Count : " + qstats.getCacheHitCount());
+				log.info("Cache Miss Count: " + qstats.getCacheMissCount());
+				log.info("Cache Put Count : " + qstats.getCachePutCount());
+				log.info("Execution Count : " + qstats.getExecutionCount());
+				log.info("Average time    : " + qstats.getExecutionAvgTime());
+				log.info("Row Count       : " + qstats.getExecutionRowCount());
+			}
+		}
+	}
+	
+	/**
+	 * Takes the default properties defined in /metadata/api/hibernate/hibernate.default.properties
+	 * and merges it into the user-defined runtime properties
+	 * 
+	 * @see org.openmrs.api.db.ContextDAO#mergeDefaultRuntimeProperties(java.util.Properties)
+	 * @should merge default runtime properties
+	 */
+	public void mergeDefaultRuntimeProperties(Properties runtimeProperties) {
+		
+		Map<String, String> cache = new HashMap<String, String>();
+		// loop over runtime properties and precede each with "hibernate" if
+		// it isn't already
+		for (Map.Entry<Object, Object> entry : runtimeProperties.entrySet()) {
+			Object key = entry.getKey();
+			String prop = (String) key;
+			String value = (String) entry.getValue();
+			log.trace("Setting property: " + prop + ":" + value);
+			if (!prop.startsWith("hibernate") && !runtimeProperties.containsKey("hibernate." + prop)) {
+				cache.put("hibernate." + prop, value);
+			}
+		}
+		runtimeProperties.putAll(cache);
+		
+		// load in the default hibernate properties from hibernate.default.properties
+		Properties props = new Properties();
+		URL url = getClass().getResource("/hibernate.default.properties");
+		File file = new File(url.getPath());
+		OpenmrsUtil.loadProperties(props, file);
+		
+		// add in all default properties that don't exist in the runtime
+		// properties yet
+		for (Map.Entry<Object, Object> entry : props.entrySet()) {
+			if (!runtimeProperties.containsKey(entry.getKey())) {
+				runtimeProperties.put(entry.getKey(), entry.getValue());
+			}
+		}
+	}
+	
+	@Override
+	public void updateSearchIndexForType(Class<?> type) {
+		//From http://docs.jboss.org/hibernate/search/3.3/reference/en-US/html/manual-index-changes.html#search-batchindex-flushtoindexes
+		FullTextSession session = Search.getFullTextSession(sessionFactory.getCurrentSession());
+		session.purgeAll(type);
+		
+		//Prepare session for batch work
+		session.flush();
+		session.clear();
+		
+		FlushMode flushMode = session.getFlushMode();
+		CacheMode cacheMode = session.getCacheMode();
+		try {
+			session.setFlushMode(FlushMode.MANUAL);
+			session.setCacheMode(CacheMode.IGNORE);
+			
+			//Scrollable results will avoid loading too many objects in memory
+			ScrollableResults results = session.createCriteria(type).setFetchSize(1000).scroll(ScrollMode.FORWARD_ONLY);
+			int index = 0;
+			while (results.next()) {
+				index++;
+				session.index(results.get(0)); //index each element
+				if (index % 1000 == 0) {
+					session.flushToIndexes(); //apply changes to indexes
+					session.clear(); //free memory since the queue is processed
+				}
+			}
+			session.flushToIndexes();
+			session.clear();
+		}
+		finally {
+			session.setFlushMode(flushMode);
+			session.setCacheMode(cacheMode);
+		}
+	}
+	
+	/**
+	 * @see org.openmrs.api.db.ContextDAO#updateSearchIndexForObject(java.lang.Object)
+	 */
+	@Override
+	public void updateSearchIndexForObject(Object object) {
+		FullTextSession session = Search.getFullTextSession(sessionFactory.getCurrentSession());
+		session.index(object);
+		session.flushToIndexes();
+	}
+	
+	/**
+	 * @see org.openmrs.api.db.ContextDAO#setupSearchIndex()
+	 */
+	@Override
+	public void setupSearchIndex() {
+		String gp = Context.getAdministrationService().getGlobalProperty(OpenmrsConstants.GP_SEARCH_INDEX_VERSION, "");
+		
+		if (!OpenmrsConstants.SEARCH_INDEX_VERSION.toString().equals(gp)) {
+			updateSearchIndex();
+		}
+	}
+	
+	/**
+	 * @see ContextDAO#updateSearchIndex()
+	 */
+	@Override
+	public void updateSearchIndex() {
+		try {
+			log.info("Updating the search index... It may take a few minutes.");
+			Search.getFullTextSession(sessionFactory.getCurrentSession()).createIndexer().startAndWait();
+			
+			GlobalProperty gp = Context.getAdministrationService().getGlobalPropertyObject(
+			    OpenmrsConstants.GP_SEARCH_INDEX_VERSION);
+			if (gp == null) {
+				gp = new GlobalProperty(OpenmrsConstants.GP_SEARCH_INDEX_VERSION);
+			}
+			gp.setPropertyValue(OpenmrsConstants.SEARCH_INDEX_VERSION.toString());
+			Context.getAdministrationService().saveGlobalProperty(gp);
+			log.info("Finished updating the search index");
+		}
+		catch (Exception e) {
+			throw new RuntimeException("Failed to update the search index", e);
+		}
+	}
+	
+}