<%@ include file="/WEB-INF/template/include.jsp"%>

<openmrs:require privilege="Edit Concepts" otherwise="/login.htm" redirect="/admin/concepts/conceptDrug.list" />

<%@ include file="/WEB-INF/template/header.jsp"%>
<%@ include file="localHeader.jsp"%>

<openmrs:htmlInclude file="/scripts/dojoConfig.js" />
<openmrs:htmlInclude file="/scripts/dojo/dojo.js" />

<script type="text/javascript">
	dojo.addOnLoad( function() {
		toggleRowVisibilityForClass("drugTable", "retired", false);
	})
</script>

<h2><openmrs:message code="ConceptDrug.title" /></h2>

<a href="conceptDrug.form"><openmrs:message code="ConceptDrug.add" /></a>
<br/><br/>

<b class="boxHeader">
	<a style="display: block; float: right"
		href="#"
		onClick="return toggleRowVisibilityForClass('drugTable', 'retired', false);">
		<openmrs:message code="general.toggle.retired" />
	</a>
	<openmrs:message	code="ConceptDrug.manage" />
</b>

<div class="box">
<table id="drugTable" cellpadding="2" cellspacing="0">
	<tr>
		<th><openmrs:message code="general.name" /></th>
		<%-- <th> <openmrs:message code="ConceptDrug.concept"/> </th> --%>
<<<<<<< HEAD
		<th><openmrs:message code="ConceptDrug.doseStrength" /></th>
		<th><openmrs:message code="ConceptDrug.units" /></th>
=======
		<th><openmrs:message code="ConceptDrug.strength" /></th>
>>>>>>> 0dc65364
	</tr>

	<c:forEach var="drug" items="${conceptDrugList}">
		<tr class="<c:if test="${drug.retired}">retired </c:if>">
			<td><a
				href="conceptDrug.form?drugId=${drug.drugId}"><c:out value="${drug.name}" /> </a></td>
			<%-- <td>${drug.concept}</td> --%>
<<<<<<< HEAD
			<td><c:out value="${drug.doseStrength}" /></td>
			<td><c:out value="${drug.units}" /></td>
=======
			<td>${drug.strength}</td>
>>>>>>> 0dc65364
		</tr>
	</c:forEach>
</table>
</div>
<br />
<br />

<%@ include file="/WEB-INF/template/footer.jsp"%><|MERGE_RESOLUTION|>--- conflicted
+++ resolved
@@ -1,62 +1,52 @@
-<%@ include file="/WEB-INF/template/include.jsp"%>
-
-<openmrs:require privilege="Edit Concepts" otherwise="/login.htm" redirect="/admin/concepts/conceptDrug.list" />
-
-<%@ include file="/WEB-INF/template/header.jsp"%>
-<%@ include file="localHeader.jsp"%>
-
-<openmrs:htmlInclude file="/scripts/dojoConfig.js" />
-<openmrs:htmlInclude file="/scripts/dojo/dojo.js" />
-
-<script type="text/javascript">
-	dojo.addOnLoad( function() {
-		toggleRowVisibilityForClass("drugTable", "retired", false);
-	})
-</script>
-
-<h2><openmrs:message code="ConceptDrug.title" /></h2>
-
-<a href="conceptDrug.form"><openmrs:message code="ConceptDrug.add" /></a>
-<br/><br/>
-
-<b class="boxHeader">
-	<a style="display: block; float: right"
-		href="#"
-		onClick="return toggleRowVisibilityForClass('drugTable', 'retired', false);">
-		<openmrs:message code="general.toggle.retired" />
-	</a>
-	<openmrs:message	code="ConceptDrug.manage" />
-</b>
-
-<div class="box">
-<table id="drugTable" cellpadding="2" cellspacing="0">
-	<tr>
-		<th><openmrs:message code="general.name" /></th>
-		<%-- <th> <openmrs:message code="ConceptDrug.concept"/> </th> --%>
-<<<<<<< HEAD
-		<th><openmrs:message code="ConceptDrug.doseStrength" /></th>
-		<th><openmrs:message code="ConceptDrug.units" /></th>
-=======
-		<th><openmrs:message code="ConceptDrug.strength" /></th>
->>>>>>> 0dc65364
-	</tr>
-
-	<c:forEach var="drug" items="${conceptDrugList}">
-		<tr class="<c:if test="${drug.retired}">retired </c:if>">
-			<td><a
-				href="conceptDrug.form?drugId=${drug.drugId}"><c:out value="${drug.name}" /> </a></td>
-			<%-- <td>${drug.concept}</td> --%>
-<<<<<<< HEAD
-			<td><c:out value="${drug.doseStrength}" /></td>
-			<td><c:out value="${drug.units}" /></td>
-=======
-			<td>${drug.strength}</td>
->>>>>>> 0dc65364
-		</tr>
-	</c:forEach>
-</table>
-</div>
-<br />
-<br />
-
+<%@ include file="/WEB-INF/template/include.jsp"%>
+
+<openmrs:require privilege="Edit Concepts" otherwise="/login.htm" redirect="/admin/concepts/conceptDrug.list" />
+
+<%@ include file="/WEB-INF/template/header.jsp"%>
+<%@ include file="localHeader.jsp"%>
+
+<openmrs:htmlInclude file="/scripts/dojoConfig.js" />
+<openmrs:htmlInclude file="/scripts/dojo/dojo.js" />
+
+<script type="text/javascript">
+	dojo.addOnLoad( function() {
+		toggleRowVisibilityForClass("drugTable", "retired", false);
+	})
+</script>
+
+<h2><openmrs:message code="ConceptDrug.title" /></h2>
+
+<a href="conceptDrug.form"><openmrs:message code="ConceptDrug.add" /></a>
+<br/><br/>
+
+<b class="boxHeader">
+	<a style="display: block; float: right"
+		href="#"
+		onClick="return toggleRowVisibilityForClass('drugTable', 'retired', false);">
+		<openmrs:message code="general.toggle.retired" />
+	</a>
+	<openmrs:message	code="ConceptDrug.manage" />
+</b>
+
+<div class="box">
+<table id="drugTable" cellpadding="2" cellspacing="0">
+	<tr>
+		<th><openmrs:message code="general.name" /></th>
+		<%-- <th> <openmrs:message code="ConceptDrug.concept"/> </th> --%>
+		<th><openmrs:message code="ConceptDrug.strength" /></th>
+	</tr>
+
+	<c:forEach var="drug" items="${conceptDrugList}">
+		<tr class="<c:if test="${drug.retired}">retired </c:if>">
+			<td><a
+				href="conceptDrug.form?drugId=${drug.drugId}"><c:out value="${drug.name}" /> </a></td>
+			<%-- <td>${drug.concept}</td> --%>
+			<td><c:out value="${drug.strength}" /></td>
+		</tr>
+	</c:forEach>
+</table>
+</div>
+<br />
+<br />
+
 <%@ include file="/WEB-INF/template/footer.jsp"%>