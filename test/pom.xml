--- conflicted
+++ resolved
@@ -1,45 +1,3 @@
-<<<<<<< HEAD
-<project xmlns="http://maven.apache.org/POM/4.0.0" xmlns:xsi="http://www.w3.org/2001/XMLSchema-instance"
-         xsi:schemaLocation="http://maven.apache.org/POM/4.0.0 http://maven.apache.org/maven-v4_0_0.xsd">
-   <parent>
-      <groupId>org.openmrs</groupId>
-      <artifactId>openmrsorderentry</artifactId>
-      <version>1.9.0-SNAPSHOT</version>
-   </parent>
-   <modelVersion>4.0.0</modelVersion>
-   <groupId>org.openmrs.test</groupId>
-   <artifactId>openmrsorderentry-test</artifactId>
-   <packaging>pom</packaging>
-   <name>openmrs-test</name>
-   <description>The test dependencies for openmrs</description>
-   <dependencies>
-      <dependency>
-         <groupId>org.springframework</groupId>
-         <artifactId>spring-test</artifactId>
-      </dependency>
-      <dependency>
-         <groupId>junit</groupId>
-         <artifactId>junit</artifactId>
-      </dependency>
-      <dependency>
-         <groupId>org.databene</groupId>
-         <artifactId>databene-benerator</artifactId>
-      </dependency>
-      <dependency>
-         <groupId>com.h2database</groupId>
-         <artifactId>h2</artifactId>
-      </dependency>
-      <dependency>
-         <groupId>org.dbunit</groupId>
-         <artifactId>dbunit</artifactId>
-      </dependency>
-      <dependency>
-         <groupId>xmlunit</groupId>
-         <artifactId>xmlunit</artifactId>
-      </dependency>
-   </dependencies>
-</project>
-=======
 <project xmlns="http://maven.apache.org/POM/4.0.0" xmlns:xsi="http://www.w3.org/2001/XMLSchema-instance" xsi:schemaLocation="http://maven.apache.org/POM/4.0.0 http://maven.apache.org/maven-v4_0_0.xsd">
    <parent>
       <groupId>org.openmrs</groupId>
@@ -90,5 +48,4 @@
 			<artifactId>powermock-api-mockito</artifactId>
 		</dependency>
    </dependencies>
-</project>
->>>>>>> 5baa7178
+</project>