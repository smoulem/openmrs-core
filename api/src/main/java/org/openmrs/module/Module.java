/**
 * The contents of this file are subject to the OpenMRS Public License
 * Version 1.0 (the "License"); you may not use this file except in
 * compliance with the License. You may obtain a copy of the License at
 * http://license.openmrs.org
 *
 * Software distributed under the License is distributed on an "AS IS"
 * basis, WITHOUT WARRANTY OF ANY KIND, either express or implied. See the
 * License for the specific language governing rights and limitations
 * under the License.
 *
 * Copyright (C) OpenMRS, LLC.  All Rights Reserved.
 */
package org.openmrs.module;

import java.io.File;
import java.util.ArrayList;
import java.util.HashMap;
import java.util.HashSet;
import java.util.IdentityHashMap;
import java.util.List;
import java.util.Map;
import java.util.Properties;
import java.util.Set;
import java.util.Vector;

import org.apache.commons.logging.Log;
import org.apache.commons.logging.LogFactory;
import org.openmrs.GlobalProperty;
import org.openmrs.Privilege;
import org.w3c.dom.Document;

/**
 * Generic module class that openmrs manipulates
 *
 * @version 1.0
 */
public final class Module {
	
	private Log log = LogFactory.getLog(this.getClass());
	
	private String name;
	
	private String moduleId;
	
	private String packageName;
	
	private String description;
	
	private String author;
	
	private String version;
	
	private String updateURL; // should be a URL to an update.rdf file
	
	private String updateVersion = null; // version obtained from the remote update.rdf file
	
	private String downloadURL = null; // will only be populated when the remote file is newer than the current module
	
	private Activator activator;
	
	private ModuleActivator moduleActivator;
	
	private String activatorName;
	
	private String requireOpenmrsVersion;
	
	private String requireDatabaseVersion;
	
	private Map<String, String> requiredModulesMap;
	
	private Map<String, String> awareOfModulesMap;
	
	private Map<String, String> startBeforeModulesMap;
	
	private List<AdvicePoint> advicePoints = new Vector<AdvicePoint>();
	
	private IdentityHashMap<String, String> extensionNames = new IdentityHashMap<String, String>();
	
	private List<Extension> extensions = new Vector<Extension>();
	
	private Map<String, Properties> messages = new HashMap<String, Properties>();
	
	private List<Privilege> privileges = new Vector<Privilege>();
	
	private List<GlobalProperty> globalProperties = new Vector<GlobalProperty>();
	
	private List<String> mappingFiles = new Vector<String>();
	
	private Set<String> packagesWithMappedClasses = new HashSet<String>();
	
	private Document config = null;
	
	private Document sqldiff = null;
	
	@Deprecated
	private Document log4j = null;
	
	private boolean mandatory = Boolean.FALSE;
	
	private List<ModuleConditionalResource> conditionalResources = new ArrayList<ModuleConditionalResource>();
	
	// keep a reference to the file that we got this module from so we can delete
	// it if necessary
	private File file = null;
	
	private String startupErrorMessage = null;
	
	/**
	 * Simple constructor
	 *
	 * @param name
	 */
	public Module(String name) {
		this.name = name;
	}
	
	/**
	 * Main constructor
	 *
	 * @param name
	 * @param moduleId
	 * @param packageName
	 * @param author
	 * @param description
	 * @param version
	 */
	public Module(String name, String moduleId, String packageName, String author, String description, String version) {
		this.name = name;
		this.moduleId = moduleId;
		this.packageName = packageName;
		this.author = author;
		this.description = description;
		this.version = version;
		log.debug("Creating module " + name);
	}
	
	@Override
	public boolean equals(Object obj) {
		if (obj != null && obj instanceof Module) {
			Module mod = (Module) obj;
			return getModuleId().equals(mod.getModuleId());
		}
		return false;
	}
	
	/**
	 * @return the activator
	 * @deprecated replaced by {@link Module#getModuleActivator()}
	 */
	@Deprecated
	public Activator getActivator() {
		try {
			if (activator == null) {
				ModuleClassLoader classLoader = ModuleFactory.getModuleClassLoader(this);
				if (classLoader == null) {
					throw new ModuleException("The classloader is null", getModuleId());
				}
				
				Class<?> c = classLoader.loadClass(getActivatorName());
				setActivator((Activator) c.newInstance());
			}
		}
		catch (ClassNotFoundException e) {
			throw new ModuleException("Unable to load/find activator: '" + getActivatorName() + "'", name, e);
		}
		catch (IllegalAccessException e) {
			throw new ModuleException("Unable to load/access activator: '" + getActivatorName() + "'", name, e);
		}
		catch (InstantiationException e) {
			throw new ModuleException("Unable to load/instantiate activator: '" + getActivatorName() + "'", name, e);
		}
		
		return activator;
	}
	
	/**
	 * @param activator the activator to set
	 */
	public void setActivator(Activator activator) {
		this.activator = activator;
	}
	
	/**
	 * @return the moduleActivator
	 */
	public ModuleActivator getModuleActivator() {
		try {
			if (moduleActivator == null) {
				ModuleClassLoader classLoader = ModuleFactory.getModuleClassLoader(this);
				if (classLoader == null) {
					throw new ModuleException("The classloader is null", getModuleId());
				}
				
				Class<?> c = classLoader.loadClass(getActivatorName());
				Object o = c.newInstance();
				if (ModuleActivator.class.isAssignableFrom(o.getClass())) {
					setModuleActivator((ModuleActivator) o);
				}
			}
			
		}
		catch (ClassNotFoundException e) {
			
			throw new ModuleException("Unable to load/find moduleActivator: '" + getActivatorName() + "'", name, e);
		}
		catch (IllegalAccessException e) {
			throw new ModuleException("Unable to load/access moduleActivator: '" + getActivatorName() + "'", name, e);
		}
		catch (InstantiationException e) {
			throw new ModuleException("Unable to load/instantiate moduleActivator: '" + getActivatorName() + "'", name, e);
		}
		
		return moduleActivator;
	}
	
	/**
	 * @param moduleActivator the moduleActivator to set
	 */
	public void setModuleActivator(ModuleActivator moduleActivator) {
		this.moduleActivator = moduleActivator;
	}
	
	/**
	 * @return the activatorName
	 */
	public String getActivatorName() {
		return activatorName;
	}
	
	/**
	 * @param activatorName the activatorName to set
	 */
	public void setActivatorName(String activatorName) {
		this.activatorName = activatorName;
	}
	
	/**
	 * @return the author
	 */
	public String getAuthor() {
		return author;
	}
	
	/**
	 * @param author the author to set
	 */
	public void setAuthor(String author) {
		this.author = author;
	}
	
	/**
	 * @return the description
	 */
	public String getDescription() {
		return description;
	}
	
	/**
	 * @param description the description to set
	 */
	public void setDescription(String description) {
		this.description = description;
	}
	
	/**
	 * @return the name
	 */
	public String getName() {
		return name;
	}
	
	/**
	 * @param name the name to set
	 */
	public void setName(String name) {
		this.name = name;
	}
	
	/**
	 * @return the requireDatabaseVersion
	 */
	public String getRequireDatabaseVersion() {
		return requireDatabaseVersion;
	}
	
	/**
	 * @param requireDatabaseVersion the requireDatabaseVersion to set
	 */
	public void setRequireDatabaseVersion(String requireDatabaseVersion) {
		this.requireDatabaseVersion = requireDatabaseVersion;
	}
	
	/**
	 * This list of strings is just what is included in the config.xml file, the full package names:
	 * e.g. org.openmrs.module.formentry
	 *
	 * @return the list of requiredModules
	 */
	public List<String> getRequiredModules() {
		return requiredModulesMap == null ? null : new ArrayList<String>(requiredModulesMap.keySet());
	}
	
	/**
	 * Convenience method to get the version of this given module that is required
	 *
	 * @return the version of the given required module, or null if there are no version constraints
	 * @since 1.5
	 * @should return null if no required modules exist
	 * @should return null if no required module by given name exists
	 */
	public String getRequiredModuleVersion(String moduleName) {
		return requiredModulesMap == null ? null : requiredModulesMap.get(moduleName);
	}
	
	/**
	 * This is a convenience method to set all the required modules without any version requirements
	 *
	 * @param requiredModules the requiredModules to set for this module
	 * @should set modules when there is a null required modules map
	 */
	public void setRequiredModules(List<String> requiredModules) {
		if (requiredModulesMap == null) {
			requiredModulesMap = new HashMap<String, String>();
		}
		
		for (String module : requiredModules) {
			requiredModulesMap.put(module, null);
		}
	}
	
	/**
	 * @param requiredModule the requiredModule to add for this module
	 * @param version version requiredModule
	 * @should add module to required modules map
	 */
	public void addRequiredModule(String requiredModule, String version) {
		if (requiredModulesMap != null) {
			requiredModulesMap.put(requiredModule, version);
		}
	}
	
	/**
	 * @param requiredModulesMap <code>Map<String,String></code> of the <code>requiredModule</code>s
	 *            to set
	 * @since 1.5
	 */
	public void setRequiredModulesMap(Map<String, String> requiredModulesMap) {
		this.requiredModulesMap = requiredModulesMap;
	}
	
	/**
	 * Get the modules that are required for this module. The keys in this map are the module
	 * package names. The values in the map are the required version. If no specific version is
	 * required, it will be null.
	 *
	 * @return a map from required module to the version that is required
	 */
	public Map<String, String> getRequiredModulesMap() {
		return requiredModulesMap;
	}
	
	/**
	 * Sets modules that must start after this module
	 * @param startBeforeModulesMap the startedBefore modules to set
	 */
	public void setStartBeforeModulesMap(Map<String, String> startBeforeModulesMap) {
		this.startBeforeModulesMap = startBeforeModulesMap;
	}
	
	/**
	 * Gets modules which should start after this
	 * @return map where key is module name and value is module version
	 */
	public Map<String, String> getStartBeforeModulesMap() {
		return this.startBeforeModulesMap;
	}
	
	/**
	 * Gets names of modules which should start after this
	 * @since 1.11
	 * @return
	 */
	public List<String> getStartBeforeModules() {
		return this.startBeforeModulesMap == null ? null : new ArrayList<String>(this.startBeforeModulesMap.keySet());
	}
	
	/**
	 * Sets the modules that this module is aware of.
	 *
	 * @param awareOfModulesMap <code>Map<String,String></code> of the
	 *            <code>awareOfModulesMap</code>s to set
	 * @since 1.9
	 */
	public void setAwareOfModulesMap(Map<String, String> awareOfModulesMap) {
		this.awareOfModulesMap = awareOfModulesMap;
	}
	
	/**
	 * This list of strings is just what is included in the config.xml file, the full package names:
	 * e.g. org.openmrs.module.formentry, for the modules that this module is aware of.
	 *
	 * @since 1.9
	 * @return the list of awareOfModules
	 */
	public List<String> getAwareOfModules() {
		return awareOfModulesMap == null ? null : new ArrayList<String>(awareOfModulesMap.keySet());
	}
	
	public String getAwareOfModuleVersion(String awareOfModule) {
		return awareOfModulesMap == null ? null : awareOfModulesMap.get(awareOfModule);
	}
	
	/**
	 * @return the requireOpenmrsVersion
	 */
	public String getRequireOpenmrsVersion() {
		return requireOpenmrsVersion;
	}
	
	/**
	 * @param requireOpenmrsVersion the requireOpenmrsVersion to set
	 */
	public void setRequireOpenmrsVersion(String requireOpenmrsVersion) {
		this.requireOpenmrsVersion = requireOpenmrsVersion;
	}
	
	/**
	 * @return the module id
	 */
	public String getModuleId() {
		return moduleId;
	}
	
	/**
	 * @return the module id, with all . replaced with /
	 */
	public String getModuleIdAsPath() {
		return moduleId == null ? null : moduleId.replace('.', '/');
	}
	
	/**
	 * @param moduleId the module id to set
	 */
	public void setModuleId(String moduleId) {
		this.moduleId = moduleId;
	}
	
	/**
	 * @return the packageName
	 */
	public String getPackageName() {
		return packageName;
	}
	
	/**
	 * @param packageName the packageName to set
	 */
	public void setPackageName(String packageName) {
		this.packageName = packageName;
	}
	
	/**
	 * @return the version
	 */
	public String getVersion() {
		return version;
	}
	
	/**
	 * @param version the version to set
	 */
	public void setVersion(String version) {
		this.version = version;
	}
	
	/**
	 * @return the updateURL
	 */
	public String getUpdateURL() {
		return updateURL;
	}
	
	/**
	 * @param updateURL the updateURL to set
	 */
	public void setUpdateURL(String updateURL) {
		this.updateURL = updateURL;
	}
	
	/**
	 * @return the downloadURL
	 */
	public String getDownloadURL() {
		return downloadURL;
	}
	
	/**
	 * @param downloadURL the downloadURL to set
	 */
	public void setDownloadURL(String downloadURL) {
		this.downloadURL = downloadURL;
	}
	
	/**
	 * @return the updateVersion
	 */
	public String getUpdateVersion() {
		return updateVersion;
	}
	
	/**
	 * @param updateVersion the updateVersion to set
	 */
	public void setUpdateVersion(String updateVersion) {
		this.updateVersion = updateVersion;
	}
	
	/**
	 * @return the extensions
	 */
	public List<Extension> getExtensions() {
		if (extensions.size() == extensionNames.size()) {
			return extensions;
		}
		
		return expandExtensionNames();
	}
	
	/**
	 * @param extensions the extensions to set
	 */
	public void setExtensions(List<Extension> extensions) {
		this.extensions = extensions;
	}
	
	/**
	 * A map of pointid to classname. The classname is expected to be a class that extends the
	 * {@link Extension} object. <br/>
	 * <br/>
	 * This map will be expanded into full Extension objects the first time {@link #getExtensions()}
	 * is called
	 *
	 * @param map from pointid to classname
	 * @see ModuleFileParser
	 */
	public void setExtensionNames(IdentityHashMap<String, String> map) {
		if (log.isDebugEnabled()) {
			for (Map.Entry<String, String> entry : extensionNames.entrySet()) {
				log.debug("Setting extension names: " + entry.getKey() + " : " + entry.getValue());
			}
		}
		this.extensionNames = map;
	}
	
	/**
	 * Expand the temporary extensionNames map of pointid-classname to full pointid-classobject. <br>
	 * This has to be done after the fact because when the pointid-classnames are parsed, the
	 * module's objects aren't fully realized yet and so not all classes can be loaded. <br/>
	 * <br/>
	 *
	 * @return a list of full Extension objects
	 */
	private List<Extension> expandExtensionNames() {
		ModuleClassLoader moduleClsLoader = ModuleFactory.getModuleClassLoader(this);
		if (moduleClsLoader == null) {
			log.debug(String.format("Module class loader is not available, maybe the module %s is stopped/stopping",
			    getName()));
		} else if (extensions.size() != extensionNames.size()) {
			for (Map.Entry<String, String> entry : extensionNames.entrySet()) {
				String point = entry.getKey();
				String className = entry.getValue();
				log.debug("expanding extension names: " + point + " : " + className);
				try {
					Class<?> cls = moduleClsLoader.loadClass(className);
					Extension ext = (Extension) cls.newInstance();
					ext.setPointId(point);
					ext.setModuleId(this.getModuleId());
					extensions.add(ext);
					log.debug("Added extension: " + ext.getExtensionId() + " : " + ext.getClass());
				}
				catch (NoClassDefFoundError e) {
					log.warn("Unable to find class definition for extension: " + point, e);
				}
				catch (ClassNotFoundException e) {
					log.warn("Unable to load class for extension: " + point, e);
				}
				catch (IllegalAccessException e) {
					log.warn("Unable to load class for extension: " + point, e);
				}
				catch (InstantiationException e) {
					log.warn("Unable to load class for extension: " + point, e);
				}
			}
		}
		
		return extensions;
	}
	
	/**
	 * @return the advicePoints
	 */
	public List<AdvicePoint> getAdvicePoints() {
		return advicePoints;
	}
	
	/**
	 * @param advicePoints the advicePoints to set
	 */
	public void setAdvicePoints(List<AdvicePoint> advicePoints) {
		this.advicePoints = advicePoints;
	}
	
	public File getFile() {
		return file;
	}
	
	public void setFile(File file) {
		this.file = file;
	}
	
	/**
	 * Gets a mapping from locale to properties used by this module. The locales are represented as
	 * a string containing language and country codes.
	 *
	 * @return mapping from locales to properties
	 */
	public Map<String, Properties> getMessages() {
		return messages;
	}
	
	/**
	 * Sets the map from locale to properties used by this module.
	 *
	 * @param messages map of locale to properties for that locale
	 */
	public void setMessages(Map<String, Properties> messages) {
		this.messages = messages;
	}
	
	public List<GlobalProperty> getGlobalProperties() {
		return globalProperties;
	}
	
	public void setGlobalProperties(List<GlobalProperty> globalProperties) {
		this.globalProperties = globalProperties;
	}
	
	public List<Privilege> getPrivileges() {
		return privileges;
	}
	
	public void setPrivileges(List<Privilege> privileges) {
		this.privileges = privileges;
	}
	
	public Document getConfig() {
		return config;
	}
	
	public void setConfig(Document config) {
		this.config = config;
	}
	
	/**
	 * @deprecated module should not hardcode it's logging properties
	 */
	@Deprecated
	public Document getLog4j() {
		return log4j;
	}
	
	/**
	 * @deprecated module should not hardcode it's logging properties
	 */
	@Deprecated
	public void setLog4j(Document log4j) {
		this.log4j = log4j;
	}
	
	public Document getSqldiff() {
		return sqldiff;
	}
	
	public void setSqldiff(Document sqldiff) {
		this.sqldiff = sqldiff;
	}
	
	public List<String> getMappingFiles() {
		return mappingFiles;
	}
	
	public void setMappingFiles(List<String> mappingFiles) {
		this.mappingFiles = mappingFiles;
	}
	
	/**
	 * Packages to scan for classes with JPA annotated classes.
<<<<<<< HEAD
	 *
=======
	 * 
>>>>>>> 0dc65364
	 * @return the set of packages to scan
	 * @since 1.9.2, 1.10
	 */
	public Set<String> getPackagesWithMappedClasses() {
		return packagesWithMappedClasses;
	}
	
	/**
	 * @param packagesToScan
	 * @see #getPackagesWithMappedClasses()
	 * @since 1.9.2, 1.10
	 */
	public void setPackagesWithMappedClasses(Set<String> packagesToScan) {
		this.packagesWithMappedClasses = packagesToScan;
	}
	
	/**
	 * This property is set by the module owner to tell OpenMRS that once it is installed, it must
	 * always startup. This is intended for modules with system-critical monitoring or security
	 * checks that should always be in place.
	 *
	 * @return true if this module has said that it should always start up
	 */
	public boolean isMandatory() {
		return mandatory;
	}
	
	public void setMandatory(boolean mandatory) {
		this.mandatory = mandatory;
	}
	
	/**
	 * This is a convenience method to know whether this module is core to OpenMRS. A module is
	 * 'core' when this module is essentially part of the core code and must exist at all times
	 *
	 * @return true if this is an OpenMRS core module
	 * @see {@link ModuleConstants#CORE_MODULES}
	 */
	public boolean isCoreModule() {
		return !ModuleUtil.ignoreCoreModules() && ModuleConstants.CORE_MODULES.containsKey(moduleId);
	}
	
	public boolean isStarted() {
		return ModuleFactory.isModuleStarted(this);
	}
	
	public void setStartupErrorMessage(String e) {
		if (e == null) {
			throw new ModuleException("Startup error message cannot be null", this.getModuleId());
		}
		
		this.startupErrorMessage = e;
	}
	
	/**
	 * Add the given exceptionMessage and throwable as the startup error for this module. This
	 * method loops over the stacktrace and adds the detailed message
	 *
	 * @param exceptionMessage optional. the default message to show on the first line of the error
	 *            message
	 * @param t throwable stacktrace to include in the error message
	 */
	public void setStartupErrorMessage(String exceptionMessage, Throwable t) {
		if (t == null) {
			throw new ModuleException("Startup error value cannot be null", this.getModuleId());
		}
		
		StringBuffer sb = new StringBuffer();
		
		// if exceptionMessage is not null, append it
		if (exceptionMessage != null) {
			sb.append(exceptionMessage);
			sb.append("\n");
		}
		
		sb.append(t.getMessage());
		sb.append("\n");
		
		this.startupErrorMessage = sb.toString();
	}
	
	public String getStartupErrorMessage() {
		return startupErrorMessage;
	}
	
	public Boolean hasStartupError() {
		return (this.startupErrorMessage != null);
	}
	
	public void clearStartupError() {
		this.startupErrorMessage = null;
	}
	
	@Override
	public String toString() {
		if (moduleId == null)
			return super.toString();
		
		return moduleId;
	}
	
	public void disposeAdvicePointsClassInstance() {
		if (advicePoints == null) {
			return;
		}
		
		for (AdvicePoint advicePoint : advicePoints) {
			advicePoint.disposeClassInstance();
		}
	}
	
	public List<ModuleConditionalResource> getConditionalResources() {
		return conditionalResources;
	}
	
	public void setConditionalResources(List<ModuleConditionalResource> conditionalResources) {
		this.conditionalResources = conditionalResources;
	}
}
<|MERGE_RESOLUTION|>--- conflicted
+++ resolved
@@ -1,822 +1,817 @@
-/**
- * The contents of this file are subject to the OpenMRS Public License
- * Version 1.0 (the "License"); you may not use this file except in
- * compliance with the License. You may obtain a copy of the License at
- * http://license.openmrs.org
- *
- * Software distributed under the License is distributed on an "AS IS"
- * basis, WITHOUT WARRANTY OF ANY KIND, either express or implied. See the
- * License for the specific language governing rights and limitations
- * under the License.
- *
- * Copyright (C) OpenMRS, LLC.  All Rights Reserved.
- */
-package org.openmrs.module;
-
-import java.io.File;
-import java.util.ArrayList;
-import java.util.HashMap;
-import java.util.HashSet;
-import java.util.IdentityHashMap;
-import java.util.List;
-import java.util.Map;
-import java.util.Properties;
-import java.util.Set;
-import java.util.Vector;
-
-import org.apache.commons.logging.Log;
-import org.apache.commons.logging.LogFactory;
-import org.openmrs.GlobalProperty;
-import org.openmrs.Privilege;
-import org.w3c.dom.Document;
-
-/**
- * Generic module class that openmrs manipulates
- *
- * @version 1.0
- */
-public final class Module {
-	
-	private Log log = LogFactory.getLog(this.getClass());
-	
-	private String name;
-	
-	private String moduleId;
-	
-	private String packageName;
-	
-	private String description;
-	
-	private String author;
-	
-	private String version;
-	
-	private String updateURL; // should be a URL to an update.rdf file
-	
-	private String updateVersion = null; // version obtained from the remote update.rdf file
-	
-	private String downloadURL = null; // will only be populated when the remote file is newer than the current module
-	
-	private Activator activator;
-	
-	private ModuleActivator moduleActivator;
-	
-	private String activatorName;
-	
-	private String requireOpenmrsVersion;
-	
-	private String requireDatabaseVersion;
-	
-	private Map<String, String> requiredModulesMap;
-	
-	private Map<String, String> awareOfModulesMap;
-	
-	private Map<String, String> startBeforeModulesMap;
-	
-	private List<AdvicePoint> advicePoints = new Vector<AdvicePoint>();
-	
-	private IdentityHashMap<String, String> extensionNames = new IdentityHashMap<String, String>();
-	
-	private List<Extension> extensions = new Vector<Extension>();
-	
-	private Map<String, Properties> messages = new HashMap<String, Properties>();
-	
-	private List<Privilege> privileges = new Vector<Privilege>();
-	
-	private List<GlobalProperty> globalProperties = new Vector<GlobalProperty>();
-	
-	private List<String> mappingFiles = new Vector<String>();
-	
-	private Set<String> packagesWithMappedClasses = new HashSet<String>();
-	
-	private Document config = null;
-	
-	private Document sqldiff = null;
-	
-	@Deprecated
-	private Document log4j = null;
-	
-	private boolean mandatory = Boolean.FALSE;
-	
-	private List<ModuleConditionalResource> conditionalResources = new ArrayList<ModuleConditionalResource>();
-	
-	// keep a reference to the file that we got this module from so we can delete
-	// it if necessary
-	private File file = null;
-	
-	private String startupErrorMessage = null;
-	
-	/**
-	 * Simple constructor
-	 *
-	 * @param name
-	 */
-	public Module(String name) {
-		this.name = name;
-	}
-	
-	/**
-	 * Main constructor
-	 *
-	 * @param name
-	 * @param moduleId
-	 * @param packageName
-	 * @param author
-	 * @param description
-	 * @param version
-	 */
-	public Module(String name, String moduleId, String packageName, String author, String description, String version) {
-		this.name = name;
-		this.moduleId = moduleId;
-		this.packageName = packageName;
-		this.author = author;
-		this.description = description;
-		this.version = version;
-		log.debug("Creating module " + name);
-	}
-	
-	@Override
-	public boolean equals(Object obj) {
-		if (obj != null && obj instanceof Module) {
-			Module mod = (Module) obj;
-			return getModuleId().equals(mod.getModuleId());
-		}
-		return false;
-	}
-	
-	/**
-	 * @return the activator
-	 * @deprecated replaced by {@link Module#getModuleActivator()}
-	 */
-	@Deprecated
-	public Activator getActivator() {
-		try {
-			if (activator == null) {
-				ModuleClassLoader classLoader = ModuleFactory.getModuleClassLoader(this);
-				if (classLoader == null) {
-					throw new ModuleException("The classloader is null", getModuleId());
-				}
-				
-				Class<?> c = classLoader.loadClass(getActivatorName());
-				setActivator((Activator) c.newInstance());
-			}
-		}
-		catch (ClassNotFoundException e) {
-			throw new ModuleException("Unable to load/find activator: '" + getActivatorName() + "'", name, e);
-		}
-		catch (IllegalAccessException e) {
-			throw new ModuleException("Unable to load/access activator: '" + getActivatorName() + "'", name, e);
-		}
-		catch (InstantiationException e) {
-			throw new ModuleException("Unable to load/instantiate activator: '" + getActivatorName() + "'", name, e);
-		}
-		
-		return activator;
-	}
-	
-	/**
-	 * @param activator the activator to set
-	 */
-	public void setActivator(Activator activator) {
-		this.activator = activator;
-	}
-	
-	/**
-	 * @return the moduleActivator
-	 */
-	public ModuleActivator getModuleActivator() {
-		try {
-			if (moduleActivator == null) {
-				ModuleClassLoader classLoader = ModuleFactory.getModuleClassLoader(this);
-				if (classLoader == null) {
-					throw new ModuleException("The classloader is null", getModuleId());
-				}
-				
-				Class<?> c = classLoader.loadClass(getActivatorName());
-				Object o = c.newInstance();
-				if (ModuleActivator.class.isAssignableFrom(o.getClass())) {
-					setModuleActivator((ModuleActivator) o);
-				}
-			}
-			
-		}
-		catch (ClassNotFoundException e) {
-			
-			throw new ModuleException("Unable to load/find moduleActivator: '" + getActivatorName() + "'", name, e);
-		}
-		catch (IllegalAccessException e) {
-			throw new ModuleException("Unable to load/access moduleActivator: '" + getActivatorName() + "'", name, e);
-		}
-		catch (InstantiationException e) {
-			throw new ModuleException("Unable to load/instantiate moduleActivator: '" + getActivatorName() + "'", name, e);
-		}
-		
-		return moduleActivator;
-	}
-	
-	/**
-	 * @param moduleActivator the moduleActivator to set
-	 */
-	public void setModuleActivator(ModuleActivator moduleActivator) {
-		this.moduleActivator = moduleActivator;
-	}
-	
-	/**
-	 * @return the activatorName
-	 */
-	public String getActivatorName() {
-		return activatorName;
-	}
-	
-	/**
-	 * @param activatorName the activatorName to set
-	 */
-	public void setActivatorName(String activatorName) {
-		this.activatorName = activatorName;
-	}
-	
-	/**
-	 * @return the author
-	 */
-	public String getAuthor() {
-		return author;
-	}
-	
-	/**
-	 * @param author the author to set
-	 */
-	public void setAuthor(String author) {
-		this.author = author;
-	}
-	
-	/**
-	 * @return the description
-	 */
-	public String getDescription() {
-		return description;
-	}
-	
-	/**
-	 * @param description the description to set
-	 */
-	public void setDescription(String description) {
-		this.description = description;
-	}
-	
-	/**
-	 * @return the name
-	 */
-	public String getName() {
-		return name;
-	}
-	
-	/**
-	 * @param name the name to set
-	 */
-	public void setName(String name) {
-		this.name = name;
-	}
-	
-	/**
-	 * @return the requireDatabaseVersion
-	 */
-	public String getRequireDatabaseVersion() {
-		return requireDatabaseVersion;
-	}
-	
-	/**
-	 * @param requireDatabaseVersion the requireDatabaseVersion to set
-	 */
-	public void setRequireDatabaseVersion(String requireDatabaseVersion) {
-		this.requireDatabaseVersion = requireDatabaseVersion;
-	}
-	
-	/**
-	 * This list of strings is just what is included in the config.xml file, the full package names:
-	 * e.g. org.openmrs.module.formentry
-	 *
-	 * @return the list of requiredModules
-	 */
-	public List<String> getRequiredModules() {
-		return requiredModulesMap == null ? null : new ArrayList<String>(requiredModulesMap.keySet());
-	}
-	
-	/**
-	 * Convenience method to get the version of this given module that is required
-	 *
-	 * @return the version of the given required module, or null if there are no version constraints
-	 * @since 1.5
-	 * @should return null if no required modules exist
-	 * @should return null if no required module by given name exists
-	 */
-	public String getRequiredModuleVersion(String moduleName) {
-		return requiredModulesMap == null ? null : requiredModulesMap.get(moduleName);
-	}
-	
-	/**
-	 * This is a convenience method to set all the required modules without any version requirements
-	 *
-	 * @param requiredModules the requiredModules to set for this module
-	 * @should set modules when there is a null required modules map
-	 */
-	public void setRequiredModules(List<String> requiredModules) {
-		if (requiredModulesMap == null) {
-			requiredModulesMap = new HashMap<String, String>();
-		}
-		
-		for (String module : requiredModules) {
-			requiredModulesMap.put(module, null);
-		}
-	}
-	
-	/**
-	 * @param requiredModule the requiredModule to add for this module
-	 * @param version version requiredModule
-	 * @should add module to required modules map
-	 */
-	public void addRequiredModule(String requiredModule, String version) {
-		if (requiredModulesMap != null) {
-			requiredModulesMap.put(requiredModule, version);
-		}
-	}
-	
-	/**
-	 * @param requiredModulesMap <code>Map<String,String></code> of the <code>requiredModule</code>s
-	 *            to set
-	 * @since 1.5
-	 */
-	public void setRequiredModulesMap(Map<String, String> requiredModulesMap) {
-		this.requiredModulesMap = requiredModulesMap;
-	}
-	
-	/**
-	 * Get the modules that are required for this module. The keys in this map are the module
-	 * package names. The values in the map are the required version. If no specific version is
-	 * required, it will be null.
-	 *
-	 * @return a map from required module to the version that is required
-	 */
-	public Map<String, String> getRequiredModulesMap() {
-		return requiredModulesMap;
-	}
-	
-	/**
-	 * Sets modules that must start after this module
-	 * @param startBeforeModulesMap the startedBefore modules to set
-	 */
-	public void setStartBeforeModulesMap(Map<String, String> startBeforeModulesMap) {
-		this.startBeforeModulesMap = startBeforeModulesMap;
-	}
-	
-	/**
-	 * Gets modules which should start after this
-	 * @return map where key is module name and value is module version
-	 */
-	public Map<String, String> getStartBeforeModulesMap() {
-		return this.startBeforeModulesMap;
-	}
-	
-	/**
-	 * Gets names of modules which should start after this
-	 * @since 1.11
-	 * @return
-	 */
-	public List<String> getStartBeforeModules() {
-		return this.startBeforeModulesMap == null ? null : new ArrayList<String>(this.startBeforeModulesMap.keySet());
-	}
-	
-	/**
-	 * Sets the modules that this module is aware of.
-	 *
-	 * @param awareOfModulesMap <code>Map<String,String></code> of the
-	 *            <code>awareOfModulesMap</code>s to set
-	 * @since 1.9
-	 */
-	public void setAwareOfModulesMap(Map<String, String> awareOfModulesMap) {
-		this.awareOfModulesMap = awareOfModulesMap;
-	}
-	
-	/**
-	 * This list of strings is just what is included in the config.xml file, the full package names:
-	 * e.g. org.openmrs.module.formentry, for the modules that this module is aware of.
-	 *
-	 * @since 1.9
-	 * @return the list of awareOfModules
-	 */
-	public List<String> getAwareOfModules() {
-		return awareOfModulesMap == null ? null : new ArrayList<String>(awareOfModulesMap.keySet());
-	}
-	
-	public String getAwareOfModuleVersion(String awareOfModule) {
-		return awareOfModulesMap == null ? null : awareOfModulesMap.get(awareOfModule);
-	}
-	
-	/**
-	 * @return the requireOpenmrsVersion
-	 */
-	public String getRequireOpenmrsVersion() {
-		return requireOpenmrsVersion;
-	}
-	
-	/**
-	 * @param requireOpenmrsVersion the requireOpenmrsVersion to set
-	 */
-	public void setRequireOpenmrsVersion(String requireOpenmrsVersion) {
-		this.requireOpenmrsVersion = requireOpenmrsVersion;
-	}
-	
-	/**
-	 * @return the module id
-	 */
-	public String getModuleId() {
-		return moduleId;
-	}
-	
-	/**
-	 * @return the module id, with all . replaced with /
-	 */
-	public String getModuleIdAsPath() {
-		return moduleId == null ? null : moduleId.replace('.', '/');
-	}
-	
-	/**
-	 * @param moduleId the module id to set
-	 */
-	public void setModuleId(String moduleId) {
-		this.moduleId = moduleId;
-	}
-	
-	/**
-	 * @return the packageName
-	 */
-	public String getPackageName() {
-		return packageName;
-	}
-	
-	/**
-	 * @param packageName the packageName to set
-	 */
-	public void setPackageName(String packageName) {
-		this.packageName = packageName;
-	}
-	
-	/**
-	 * @return the version
-	 */
-	public String getVersion() {
-		return version;
-	}
-	
-	/**
-	 * @param version the version to set
-	 */
-	public void setVersion(String version) {
-		this.version = version;
-	}
-	
-	/**
-	 * @return the updateURL
-	 */
-	public String getUpdateURL() {
-		return updateURL;
-	}
-	
-	/**
-	 * @param updateURL the updateURL to set
-	 */
-	public void setUpdateURL(String updateURL) {
-		this.updateURL = updateURL;
-	}
-	
-	/**
-	 * @return the downloadURL
-	 */
-	public String getDownloadURL() {
-		return downloadURL;
-	}
-	
-	/**
-	 * @param downloadURL the downloadURL to set
-	 */
-	public void setDownloadURL(String downloadURL) {
-		this.downloadURL = downloadURL;
-	}
-	
-	/**
-	 * @return the updateVersion
-	 */
-	public String getUpdateVersion() {
-		return updateVersion;
-	}
-	
-	/**
-	 * @param updateVersion the updateVersion to set
-	 */
-	public void setUpdateVersion(String updateVersion) {
-		this.updateVersion = updateVersion;
-	}
-	
-	/**
-	 * @return the extensions
-	 */
-	public List<Extension> getExtensions() {
-		if (extensions.size() == extensionNames.size()) {
-			return extensions;
-		}
-		
-		return expandExtensionNames();
-	}
-	
-	/**
-	 * @param extensions the extensions to set
-	 */
-	public void setExtensions(List<Extension> extensions) {
-		this.extensions = extensions;
-	}
-	
-	/**
-	 * A map of pointid to classname. The classname is expected to be a class that extends the
-	 * {@link Extension} object. <br/>
-	 * <br/>
-	 * This map will be expanded into full Extension objects the first time {@link #getExtensions()}
-	 * is called
-	 *
-	 * @param map from pointid to classname
-	 * @see ModuleFileParser
-	 */
-	public void setExtensionNames(IdentityHashMap<String, String> map) {
-		if (log.isDebugEnabled()) {
-			for (Map.Entry<String, String> entry : extensionNames.entrySet()) {
-				log.debug("Setting extension names: " + entry.getKey() + " : " + entry.getValue());
-			}
-		}
-		this.extensionNames = map;
-	}
-	
-	/**
-	 * Expand the temporary extensionNames map of pointid-classname to full pointid-classobject. <br>
-	 * This has to be done after the fact because when the pointid-classnames are parsed, the
-	 * module's objects aren't fully realized yet and so not all classes can be loaded. <br/>
-	 * <br/>
-	 *
-	 * @return a list of full Extension objects
-	 */
-	private List<Extension> expandExtensionNames() {
-		ModuleClassLoader moduleClsLoader = ModuleFactory.getModuleClassLoader(this);
-		if (moduleClsLoader == null) {
-			log.debug(String.format("Module class loader is not available, maybe the module %s is stopped/stopping",
-			    getName()));
-		} else if (extensions.size() != extensionNames.size()) {
-			for (Map.Entry<String, String> entry : extensionNames.entrySet()) {
-				String point = entry.getKey();
-				String className = entry.getValue();
-				log.debug("expanding extension names: " + point + " : " + className);
-				try {
-					Class<?> cls = moduleClsLoader.loadClass(className);
-					Extension ext = (Extension) cls.newInstance();
-					ext.setPointId(point);
-					ext.setModuleId(this.getModuleId());
-					extensions.add(ext);
-					log.debug("Added extension: " + ext.getExtensionId() + " : " + ext.getClass());
-				}
-				catch (NoClassDefFoundError e) {
-					log.warn("Unable to find class definition for extension: " + point, e);
-				}
-				catch (ClassNotFoundException e) {
-					log.warn("Unable to load class for extension: " + point, e);
-				}
-				catch (IllegalAccessException e) {
-					log.warn("Unable to load class for extension: " + point, e);
-				}
-				catch (InstantiationException e) {
-					log.warn("Unable to load class for extension: " + point, e);
-				}
-			}
-		}
-		
-		return extensions;
-	}
-	
-	/**
-	 * @return the advicePoints
-	 */
-	public List<AdvicePoint> getAdvicePoints() {
-		return advicePoints;
-	}
-	
-	/**
-	 * @param advicePoints the advicePoints to set
-	 */
-	public void setAdvicePoints(List<AdvicePoint> advicePoints) {
-		this.advicePoints = advicePoints;
-	}
-	
-	public File getFile() {
-		return file;
-	}
-	
-	public void setFile(File file) {
-		this.file = file;
-	}
-	
-	/**
-	 * Gets a mapping from locale to properties used by this module. The locales are represented as
-	 * a string containing language and country codes.
-	 *
-	 * @return mapping from locales to properties
-	 */
-	public Map<String, Properties> getMessages() {
-		return messages;
-	}
-	
-	/**
-	 * Sets the map from locale to properties used by this module.
-	 *
-	 * @param messages map of locale to properties for that locale
-	 */
-	public void setMessages(Map<String, Properties> messages) {
-		this.messages = messages;
-	}
-	
-	public List<GlobalProperty> getGlobalProperties() {
-		return globalProperties;
-	}
-	
-	public void setGlobalProperties(List<GlobalProperty> globalProperties) {
-		this.globalProperties = globalProperties;
-	}
-	
-	public List<Privilege> getPrivileges() {
-		return privileges;
-	}
-	
-	public void setPrivileges(List<Privilege> privileges) {
-		this.privileges = privileges;
-	}
-	
-	public Document getConfig() {
-		return config;
-	}
-	
-	public void setConfig(Document config) {
-		this.config = config;
-	}
-	
-	/**
-	 * @deprecated module should not hardcode it's logging properties
-	 */
-	@Deprecated
-	public Document getLog4j() {
-		return log4j;
-	}
-	
-	/**
-	 * @deprecated module should not hardcode it's logging properties
-	 */
-	@Deprecated
-	public void setLog4j(Document log4j) {
-		this.log4j = log4j;
-	}
-	
-	public Document getSqldiff() {
-		return sqldiff;
-	}
-	
-	public void setSqldiff(Document sqldiff) {
-		this.sqldiff = sqldiff;
-	}
-	
-	public List<String> getMappingFiles() {
-		return mappingFiles;
-	}
-	
-	public void setMappingFiles(List<String> mappingFiles) {
-		this.mappingFiles = mappingFiles;
-	}
-	
-	/**
-	 * Packages to scan for classes with JPA annotated classes.
-<<<<<<< HEAD
-	 *
-=======
-	 * 
->>>>>>> 0dc65364
-	 * @return the set of packages to scan
-	 * @since 1.9.2, 1.10
-	 */
-	public Set<String> getPackagesWithMappedClasses() {
-		return packagesWithMappedClasses;
-	}
-	
-	/**
-	 * @param packagesToScan
-	 * @see #getPackagesWithMappedClasses()
-	 * @since 1.9.2, 1.10
-	 */
-	public void setPackagesWithMappedClasses(Set<String> packagesToScan) {
-		this.packagesWithMappedClasses = packagesToScan;
-	}
-	
-	/**
-	 * This property is set by the module owner to tell OpenMRS that once it is installed, it must
-	 * always startup. This is intended for modules with system-critical monitoring or security
-	 * checks that should always be in place.
-	 *
-	 * @return true if this module has said that it should always start up
-	 */
-	public boolean isMandatory() {
-		return mandatory;
-	}
-	
-	public void setMandatory(boolean mandatory) {
-		this.mandatory = mandatory;
-	}
-	
-	/**
-	 * This is a convenience method to know whether this module is core to OpenMRS. A module is
-	 * 'core' when this module is essentially part of the core code and must exist at all times
-	 *
-	 * @return true if this is an OpenMRS core module
-	 * @see {@link ModuleConstants#CORE_MODULES}
-	 */
-	public boolean isCoreModule() {
-		return !ModuleUtil.ignoreCoreModules() && ModuleConstants.CORE_MODULES.containsKey(moduleId);
-	}
-	
-	public boolean isStarted() {
-		return ModuleFactory.isModuleStarted(this);
-	}
-	
-	public void setStartupErrorMessage(String e) {
-		if (e == null) {
-			throw new ModuleException("Startup error message cannot be null", this.getModuleId());
-		}
-		
-		this.startupErrorMessage = e;
-	}
-	
-	/**
-	 * Add the given exceptionMessage and throwable as the startup error for this module. This
-	 * method loops over the stacktrace and adds the detailed message
-	 *
-	 * @param exceptionMessage optional. the default message to show on the first line of the error
-	 *            message
-	 * @param t throwable stacktrace to include in the error message
-	 */
-	public void setStartupErrorMessage(String exceptionMessage, Throwable t) {
-		if (t == null) {
-			throw new ModuleException("Startup error value cannot be null", this.getModuleId());
-		}
-		
-		StringBuffer sb = new StringBuffer();
-		
-		// if exceptionMessage is not null, append it
-		if (exceptionMessage != null) {
-			sb.append(exceptionMessage);
-			sb.append("\n");
-		}
-		
-		sb.append(t.getMessage());
-		sb.append("\n");
-		
-		this.startupErrorMessage = sb.toString();
-	}
-	
-	public String getStartupErrorMessage() {
-		return startupErrorMessage;
-	}
-	
-	public Boolean hasStartupError() {
-		return (this.startupErrorMessage != null);
-	}
-	
-	public void clearStartupError() {
-		this.startupErrorMessage = null;
-	}
-	
-	@Override
-	public String toString() {
-		if (moduleId == null)
-			return super.toString();
-		
-		return moduleId;
-	}
-	
-	public void disposeAdvicePointsClassInstance() {
-		if (advicePoints == null) {
-			return;
-		}
-		
-		for (AdvicePoint advicePoint : advicePoints) {
-			advicePoint.disposeClassInstance();
-		}
-	}
-	
-	public List<ModuleConditionalResource> getConditionalResources() {
-		return conditionalResources;
-	}
-	
-	public void setConditionalResources(List<ModuleConditionalResource> conditionalResources) {
-		this.conditionalResources = conditionalResources;
-	}
-}
+/**
+ * The contents of this file are subject to the OpenMRS Public License
+ * Version 1.0 (the "License"); you may not use this file except in
+ * compliance with the License. You may obtain a copy of the License at
+ * http://license.openmrs.org
+ *
+ * Software distributed under the License is distributed on an "AS IS"
+ * basis, WITHOUT WARRANTY OF ANY KIND, either express or implied. See the
+ * License for the specific language governing rights and limitations
+ * under the License.
+ *
+ * Copyright (C) OpenMRS, LLC.  All Rights Reserved.
+ */
+package org.openmrs.module;
+
+import java.io.File;
+import java.util.ArrayList;
+import java.util.HashMap;
+import java.util.HashSet;
+import java.util.IdentityHashMap;
+import java.util.List;
+import java.util.Map;
+import java.util.Properties;
+import java.util.Set;
+import java.util.Vector;
+
+import org.apache.commons.logging.Log;
+import org.apache.commons.logging.LogFactory;
+import org.openmrs.GlobalProperty;
+import org.openmrs.Privilege;
+import org.w3c.dom.Document;
+
+/**
+ * Generic module class that openmrs manipulates
+ *
+ * @version 1.0
+ */
+public final class Module {
+	
+	private Log log = LogFactory.getLog(this.getClass());
+	
+	private String name;
+	
+	private String moduleId;
+	
+	private String packageName;
+	
+	private String description;
+	
+	private String author;
+	
+	private String version;
+	
+	private String updateURL; // should be a URL to an update.rdf file
+	
+	private String updateVersion = null; // version obtained from the remote update.rdf file
+	
+	private String downloadURL = null; // will only be populated when the remote file is newer than the current module
+	
+	private Activator activator;
+	
+	private ModuleActivator moduleActivator;
+	
+	private String activatorName;
+	
+	private String requireOpenmrsVersion;
+	
+	private String requireDatabaseVersion;
+	
+	private Map<String, String> requiredModulesMap;
+	
+	private Map<String, String> awareOfModulesMap;
+	
+	private Map<String, String> startBeforeModulesMap;
+	
+	private List<AdvicePoint> advicePoints = new Vector<AdvicePoint>();
+	
+	private IdentityHashMap<String, String> extensionNames = new IdentityHashMap<String, String>();
+	
+	private List<Extension> extensions = new Vector<Extension>();
+	
+	private Map<String, Properties> messages = new HashMap<String, Properties>();
+	
+	private List<Privilege> privileges = new Vector<Privilege>();
+	
+	private List<GlobalProperty> globalProperties = new Vector<GlobalProperty>();
+	
+	private List<String> mappingFiles = new Vector<String>();
+	
+	private Set<String> packagesWithMappedClasses = new HashSet<String>();
+	
+	private Document config = null;
+	
+	private Document sqldiff = null;
+	
+	@Deprecated
+	private Document log4j = null;
+	
+	private boolean mandatory = Boolean.FALSE;
+	
+	private List<ModuleConditionalResource> conditionalResources = new ArrayList<ModuleConditionalResource>();
+	
+	// keep a reference to the file that we got this module from so we can delete
+	// it if necessary
+	private File file = null;
+	
+	private String startupErrorMessage = null;
+	
+	/**
+	 * Simple constructor
+	 *
+	 * @param name
+	 */
+	public Module(String name) {
+		this.name = name;
+	}
+	
+	/**
+	 * Main constructor
+	 *
+	 * @param name
+	 * @param moduleId
+	 * @param packageName
+	 * @param author
+	 * @param description
+	 * @param version
+	 */
+	public Module(String name, String moduleId, String packageName, String author, String description, String version) {
+		this.name = name;
+		this.moduleId = moduleId;
+		this.packageName = packageName;
+		this.author = author;
+		this.description = description;
+		this.version = version;
+		log.debug("Creating module " + name);
+	}
+	
+	@Override
+	public boolean equals(Object obj) {
+		if (obj != null && obj instanceof Module) {
+			Module mod = (Module) obj;
+			return getModuleId().equals(mod.getModuleId());
+		}
+		return false;
+	}
+	
+	/**
+	 * @return the activator
+	 * @deprecated replaced by {@link Module#getModuleActivator()}
+	 */
+	@Deprecated
+	public Activator getActivator() {
+		try {
+			if (activator == null) {
+				ModuleClassLoader classLoader = ModuleFactory.getModuleClassLoader(this);
+				if (classLoader == null) {
+					throw new ModuleException("The classloader is null", getModuleId());
+				}
+				
+				Class<?> c = classLoader.loadClass(getActivatorName());
+				setActivator((Activator) c.newInstance());
+			}
+		}
+		catch (ClassNotFoundException e) {
+			throw new ModuleException("Unable to load/find activator: '" + getActivatorName() + "'", name, e);
+		}
+		catch (IllegalAccessException e) {
+			throw new ModuleException("Unable to load/access activator: '" + getActivatorName() + "'", name, e);
+		}
+		catch (InstantiationException e) {
+			throw new ModuleException("Unable to load/instantiate activator: '" + getActivatorName() + "'", name, e);
+		}
+		
+		return activator;
+	}
+	
+	/**
+	 * @param activator the activator to set
+	 */
+	public void setActivator(Activator activator) {
+		this.activator = activator;
+	}
+	
+	/**
+	 * @return the moduleActivator
+	 */
+	public ModuleActivator getModuleActivator() {
+		try {
+			if (moduleActivator == null) {
+				ModuleClassLoader classLoader = ModuleFactory.getModuleClassLoader(this);
+				if (classLoader == null) {
+					throw new ModuleException("The classloader is null", getModuleId());
+				}
+				
+				Class<?> c = classLoader.loadClass(getActivatorName());
+				Object o = c.newInstance();
+				if (ModuleActivator.class.isAssignableFrom(o.getClass())) {
+					setModuleActivator((ModuleActivator) o);
+				}
+			}
+			
+		}
+		catch (ClassNotFoundException e) {
+			
+			throw new ModuleException("Unable to load/find moduleActivator: '" + getActivatorName() + "'", name, e);
+		}
+		catch (IllegalAccessException e) {
+			throw new ModuleException("Unable to load/access moduleActivator: '" + getActivatorName() + "'", name, e);
+		}
+		catch (InstantiationException e) {
+			throw new ModuleException("Unable to load/instantiate moduleActivator: '" + getActivatorName() + "'", name, e);
+		}
+		
+		return moduleActivator;
+	}
+	
+	/**
+	 * @param moduleActivator the moduleActivator to set
+	 */
+	public void setModuleActivator(ModuleActivator moduleActivator) {
+		this.moduleActivator = moduleActivator;
+	}
+	
+	/**
+	 * @return the activatorName
+	 */
+	public String getActivatorName() {
+		return activatorName;
+	}
+	
+	/**
+	 * @param activatorName the activatorName to set
+	 */
+	public void setActivatorName(String activatorName) {
+		this.activatorName = activatorName;
+	}
+	
+	/**
+	 * @return the author
+	 */
+	public String getAuthor() {
+		return author;
+	}
+	
+	/**
+	 * @param author the author to set
+	 */
+	public void setAuthor(String author) {
+		this.author = author;
+	}
+	
+	/**
+	 * @return the description
+	 */
+	public String getDescription() {
+		return description;
+	}
+	
+	/**
+	 * @param description the description to set
+	 */
+	public void setDescription(String description) {
+		this.description = description;
+	}
+	
+	/**
+	 * @return the name
+	 */
+	public String getName() {
+		return name;
+	}
+	
+	/**
+	 * @param name the name to set
+	 */
+	public void setName(String name) {
+		this.name = name;
+	}
+	
+	/**
+	 * @return the requireDatabaseVersion
+	 */
+	public String getRequireDatabaseVersion() {
+		return requireDatabaseVersion;
+	}
+	
+	/**
+	 * @param requireDatabaseVersion the requireDatabaseVersion to set
+	 */
+	public void setRequireDatabaseVersion(String requireDatabaseVersion) {
+		this.requireDatabaseVersion = requireDatabaseVersion;
+	}
+	
+	/**
+	 * This list of strings is just what is included in the config.xml file, the full package names:
+	 * e.g. org.openmrs.module.formentry
+	 *
+	 * @return the list of requiredModules
+	 */
+	public List<String> getRequiredModules() {
+		return requiredModulesMap == null ? null : new ArrayList<String>(requiredModulesMap.keySet());
+	}
+	
+	/**
+	 * Convenience method to get the version of this given module that is required
+	 *
+	 * @return the version of the given required module, or null if there are no version constraints
+	 * @since 1.5
+	 * @should return null if no required modules exist
+	 * @should return null if no required module by given name exists
+	 */
+	public String getRequiredModuleVersion(String moduleName) {
+		return requiredModulesMap == null ? null : requiredModulesMap.get(moduleName);
+	}
+	
+	/**
+	 * This is a convenience method to set all the required modules without any version requirements
+	 *
+	 * @param requiredModules the requiredModules to set for this module
+	 * @should set modules when there is a null required modules map
+	 */
+	public void setRequiredModules(List<String> requiredModules) {
+		if (requiredModulesMap == null) {
+			requiredModulesMap = new HashMap<String, String>();
+		}
+		
+		for (String module : requiredModules) {
+			requiredModulesMap.put(module, null);
+		}
+	}
+	
+	/**
+	 * @param requiredModule the requiredModule to add for this module
+	 * @param version version requiredModule
+	 * @should add module to required modules map
+	 */
+	public void addRequiredModule(String requiredModule, String version) {
+		if (requiredModulesMap != null) {
+			requiredModulesMap.put(requiredModule, version);
+		}
+	}
+	
+	/**
+	 * @param requiredModulesMap <code>Map<String,String></code> of the <code>requiredModule</code>s
+	 *            to set
+	 * @since 1.5
+	 */
+	public void setRequiredModulesMap(Map<String, String> requiredModulesMap) {
+		this.requiredModulesMap = requiredModulesMap;
+	}
+	
+	/**
+	 * Get the modules that are required for this module. The keys in this map are the module
+	 * package names. The values in the map are the required version. If no specific version is
+	 * required, it will be null.
+	 *
+	 * @return a map from required module to the version that is required
+	 */
+	public Map<String, String> getRequiredModulesMap() {
+		return requiredModulesMap;
+	}
+	
+	/**
+	 * Sets modules that must start after this module
+	 * @param startBeforeModulesMap the startedBefore modules to set
+	 */
+	public void setStartBeforeModulesMap(Map<String, String> startBeforeModulesMap) {
+		this.startBeforeModulesMap = startBeforeModulesMap;
+	}
+	
+	/**
+	 * Gets modules which should start after this
+	 * @return map where key is module name and value is module version
+	 */
+	public Map<String, String> getStartBeforeModulesMap() {
+		return this.startBeforeModulesMap;
+	}
+	
+	/**
+	 * Gets names of modules which should start after this
+	 * @since 1.11
+	 * @return
+	 */
+	public List<String> getStartBeforeModules() {
+		return this.startBeforeModulesMap == null ? null : new ArrayList<String>(this.startBeforeModulesMap.keySet());
+	}
+	
+	/**
+	 * Sets the modules that this module is aware of.
+	 *
+	 * @param awareOfModulesMap <code>Map<String,String></code> of the
+	 *            <code>awareOfModulesMap</code>s to set
+	 * @since 1.9
+	 */
+	public void setAwareOfModulesMap(Map<String, String> awareOfModulesMap) {
+		this.awareOfModulesMap = awareOfModulesMap;
+	}
+	
+	/**
+	 * This list of strings is just what is included in the config.xml file, the full package names:
+	 * e.g. org.openmrs.module.formentry, for the modules that this module is aware of.
+	 *
+	 * @since 1.9
+	 * @return the list of awareOfModules
+	 */
+	public List<String> getAwareOfModules() {
+		return awareOfModulesMap == null ? null : new ArrayList<String>(awareOfModulesMap.keySet());
+	}
+	
+	public String getAwareOfModuleVersion(String awareOfModule) {
+		return awareOfModulesMap == null ? null : awareOfModulesMap.get(awareOfModule);
+	}
+	
+	/**
+	 * @return the requireOpenmrsVersion
+	 */
+	public String getRequireOpenmrsVersion() {
+		return requireOpenmrsVersion;
+	}
+	
+	/**
+	 * @param requireOpenmrsVersion the requireOpenmrsVersion to set
+	 */
+	public void setRequireOpenmrsVersion(String requireOpenmrsVersion) {
+		this.requireOpenmrsVersion = requireOpenmrsVersion;
+	}
+	
+	/**
+	 * @return the module id
+	 */
+	public String getModuleId() {
+		return moduleId;
+	}
+	
+	/**
+	 * @return the module id, with all . replaced with /
+	 */
+	public String getModuleIdAsPath() {
+		return moduleId == null ? null : moduleId.replace('.', '/');
+	}
+	
+	/**
+	 * @param moduleId the module id to set
+	 */
+	public void setModuleId(String moduleId) {
+		this.moduleId = moduleId;
+	}
+	
+	/**
+	 * @return the packageName
+	 */
+	public String getPackageName() {
+		return packageName;
+	}
+	
+	/**
+	 * @param packageName the packageName to set
+	 */
+	public void setPackageName(String packageName) {
+		this.packageName = packageName;
+	}
+	
+	/**
+	 * @return the version
+	 */
+	public String getVersion() {
+		return version;
+	}
+	
+	/**
+	 * @param version the version to set
+	 */
+	public void setVersion(String version) {
+		this.version = version;
+	}
+	
+	/**
+	 * @return the updateURL
+	 */
+	public String getUpdateURL() {
+		return updateURL;
+	}
+	
+	/**
+	 * @param updateURL the updateURL to set
+	 */
+	public void setUpdateURL(String updateURL) {
+		this.updateURL = updateURL;
+	}
+	
+	/**
+	 * @return the downloadURL
+	 */
+	public String getDownloadURL() {
+		return downloadURL;
+	}
+	
+	/**
+	 * @param downloadURL the downloadURL to set
+	 */
+	public void setDownloadURL(String downloadURL) {
+		this.downloadURL = downloadURL;
+	}
+	
+	/**
+	 * @return the updateVersion
+	 */
+	public String getUpdateVersion() {
+		return updateVersion;
+	}
+	
+	/**
+	 * @param updateVersion the updateVersion to set
+	 */
+	public void setUpdateVersion(String updateVersion) {
+		this.updateVersion = updateVersion;
+	}
+	
+	/**
+	 * @return the extensions
+	 */
+	public List<Extension> getExtensions() {
+		if (extensions.size() == extensionNames.size()) {
+			return extensions;
+		}
+		
+		return expandExtensionNames();
+	}
+	
+	/**
+	 * @param extensions the extensions to set
+	 */
+	public void setExtensions(List<Extension> extensions) {
+		this.extensions = extensions;
+	}
+	
+	/**
+	 * A map of pointid to classname. The classname is expected to be a class that extends the
+	 * {@link Extension} object. <br/>
+	 * <br/>
+	 * This map will be expanded into full Extension objects the first time {@link #getExtensions()}
+	 * is called
+	 *
+	 * @param map from pointid to classname
+	 * @see ModuleFileParser
+	 */
+	public void setExtensionNames(IdentityHashMap<String, String> map) {
+		if (log.isDebugEnabled()) {
+			for (Map.Entry<String, String> entry : extensionNames.entrySet()) {
+				log.debug("Setting extension names: " + entry.getKey() + " : " + entry.getValue());
+			}
+		}
+		this.extensionNames = map;
+	}
+	
+	/**
+	 * Expand the temporary extensionNames map of pointid-classname to full pointid-classobject. <br>
+	 * This has to be done after the fact because when the pointid-classnames are parsed, the
+	 * module's objects aren't fully realized yet and so not all classes can be loaded. <br/>
+	 * <br/>
+	 *
+	 * @return a list of full Extension objects
+	 */
+	private List<Extension> expandExtensionNames() {
+		ModuleClassLoader moduleClsLoader = ModuleFactory.getModuleClassLoader(this);
+		if (moduleClsLoader == null) {
+			log.debug(String.format("Module class loader is not available, maybe the module %s is stopped/stopping",
+			    getName()));
+		} else if (extensions.size() != extensionNames.size()) {
+			for (Map.Entry<String, String> entry : extensionNames.entrySet()) {
+				String point = entry.getKey();
+				String className = entry.getValue();
+				log.debug("expanding extension names: " + point + " : " + className);
+				try {
+					Class<?> cls = moduleClsLoader.loadClass(className);
+					Extension ext = (Extension) cls.newInstance();
+					ext.setPointId(point);
+					ext.setModuleId(this.getModuleId());
+					extensions.add(ext);
+					log.debug("Added extension: " + ext.getExtensionId() + " : " + ext.getClass());
+				}
+				catch (NoClassDefFoundError e) {
+					log.warn("Unable to find class definition for extension: " + point, e);
+				}
+				catch (ClassNotFoundException e) {
+					log.warn("Unable to load class for extension: " + point, e);
+				}
+				catch (IllegalAccessException e) {
+					log.warn("Unable to load class for extension: " + point, e);
+				}
+				catch (InstantiationException e) {
+					log.warn("Unable to load class for extension: " + point, e);
+				}
+			}
+		}
+		
+		return extensions;
+	}
+	
+	/**
+	 * @return the advicePoints
+	 */
+	public List<AdvicePoint> getAdvicePoints() {
+		return advicePoints;
+	}
+	
+	/**
+	 * @param advicePoints the advicePoints to set
+	 */
+	public void setAdvicePoints(List<AdvicePoint> advicePoints) {
+		this.advicePoints = advicePoints;
+	}
+	
+	public File getFile() {
+		return file;
+	}
+	
+	public void setFile(File file) {
+		this.file = file;
+	}
+	
+	/**
+	 * Gets a mapping from locale to properties used by this module. The locales are represented as
+	 * a string containing language and country codes.
+	 *
+	 * @return mapping from locales to properties
+	 */
+	public Map<String, Properties> getMessages() {
+		return messages;
+	}
+	
+	/**
+	 * Sets the map from locale to properties used by this module.
+	 *
+	 * @param messages map of locale to properties for that locale
+	 */
+	public void setMessages(Map<String, Properties> messages) {
+		this.messages = messages;
+	}
+	
+	public List<GlobalProperty> getGlobalProperties() {
+		return globalProperties;
+	}
+	
+	public void setGlobalProperties(List<GlobalProperty> globalProperties) {
+		this.globalProperties = globalProperties;
+	}
+	
+	public List<Privilege> getPrivileges() {
+		return privileges;
+	}
+	
+	public void setPrivileges(List<Privilege> privileges) {
+		this.privileges = privileges;
+	}
+	
+	public Document getConfig() {
+		return config;
+	}
+	
+	public void setConfig(Document config) {
+		this.config = config;
+	}
+	
+	/**
+	 * @deprecated module should not hardcode it's logging properties
+	 */
+	@Deprecated
+	public Document getLog4j() {
+		return log4j;
+	}
+	
+	/**
+	 * @deprecated module should not hardcode it's logging properties
+	 */
+	@Deprecated
+	public void setLog4j(Document log4j) {
+		this.log4j = log4j;
+	}
+	
+	public Document getSqldiff() {
+		return sqldiff;
+	}
+	
+	public void setSqldiff(Document sqldiff) {
+		this.sqldiff = sqldiff;
+	}
+	
+	public List<String> getMappingFiles() {
+		return mappingFiles;
+	}
+	
+	public void setMappingFiles(List<String> mappingFiles) {
+		this.mappingFiles = mappingFiles;
+	}
+	
+	/**
+	 * Packages to scan for classes with JPA annotated classes.
+	 * @return the set of packages to scan
+	 * @since 1.9.2, 1.10
+	 */
+	public Set<String> getPackagesWithMappedClasses() {
+		return packagesWithMappedClasses;
+	}
+	
+	/**
+	 * @param packagesToScan
+	 * @see #getPackagesWithMappedClasses()
+	 * @since 1.9.2, 1.10
+	 */
+	public void setPackagesWithMappedClasses(Set<String> packagesToScan) {
+		this.packagesWithMappedClasses = packagesToScan;
+	}
+	
+	/**
+	 * This property is set by the module owner to tell OpenMRS that once it is installed, it must
+	 * always startup. This is intended for modules with system-critical monitoring or security
+	 * checks that should always be in place.
+	 *
+	 * @return true if this module has said that it should always start up
+	 */
+	public boolean isMandatory() {
+		return mandatory;
+	}
+	
+	public void setMandatory(boolean mandatory) {
+		this.mandatory = mandatory;
+	}
+	
+	/**
+	 * This is a convenience method to know whether this module is core to OpenMRS. A module is
+	 * 'core' when this module is essentially part of the core code and must exist at all times
+	 *
+	 * @return true if this is an OpenMRS core module
+	 * @see {@link ModuleConstants#CORE_MODULES}
+	 */
+	public boolean isCoreModule() {
+		return !ModuleUtil.ignoreCoreModules() && ModuleConstants.CORE_MODULES.containsKey(moduleId);
+	}
+	
+	public boolean isStarted() {
+		return ModuleFactory.isModuleStarted(this);
+	}
+	
+	public void setStartupErrorMessage(String e) {
+		if (e == null) {
+			throw new ModuleException("Startup error message cannot be null", this.getModuleId());
+		}
+		
+		this.startupErrorMessage = e;
+	}
+	
+	/**
+	 * Add the given exceptionMessage and throwable as the startup error for this module. This
+	 * method loops over the stacktrace and adds the detailed message
+	 *
+	 * @param exceptionMessage optional. the default message to show on the first line of the error
+	 *            message
+	 * @param t throwable stacktrace to include in the error message
+	 */
+	public void setStartupErrorMessage(String exceptionMessage, Throwable t) {
+		if (t == null) {
+			throw new ModuleException("Startup error value cannot be null", this.getModuleId());
+		}
+		
+		StringBuffer sb = new StringBuffer();
+		
+		// if exceptionMessage is not null, append it
+		if (exceptionMessage != null) {
+			sb.append(exceptionMessage);
+			sb.append("\n");
+		}
+		
+		sb.append(t.getMessage());
+		sb.append("\n");
+		
+		this.startupErrorMessage = sb.toString();
+	}
+	
+	public String getStartupErrorMessage() {
+		return startupErrorMessage;
+	}
+	
+	public Boolean hasStartupError() {
+		return (this.startupErrorMessage != null);
+	}
+	
+	public void clearStartupError() {
+		this.startupErrorMessage = null;
+	}
+	
+	@Override
+	public String toString() {
+		if (moduleId == null)
+			return super.toString();
+		
+		return moduleId;
+	}
+	
+	public void disposeAdvicePointsClassInstance() {
+		if (advicePoints == null) {
+			return;
+		}
+		
+		for (AdvicePoint advicePoint : advicePoints) {
+			advicePoint.disposeClassInstance();
+		}
+	}
+	
+	public List<ModuleConditionalResource> getConditionalResources() {
+		return conditionalResources;
+	}
+	
+	public void setConditionalResources(List<ModuleConditionalResource> conditionalResources) {
+		this.conditionalResources = conditionalResources;
+	}
+}