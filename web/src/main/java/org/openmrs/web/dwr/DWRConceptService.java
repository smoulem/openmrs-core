--- conflicted
+++ resolved
@@ -1,799 +1,791 @@
-/**
- * The contents of this file are subject to the OpenMRS Public License
- * Version 1.0 (the "License"); you may not use this file except in
- * compliance with the License. You may obtain a copy of the License at
- * http://license.openmrs.org
- *
- * Software distributed under the License is distributed on an "AS IS"
- * basis, WITHOUT WARRANTY OF ANY KIND, either express or implied. See the
- * License for the specific language governing rights and limitations
- * under the License.
- *
- * Copyright (C) OpenMRS, LLC.  All Rights Reserved.
- */
-package org.openmrs.web.dwr;
-
-import java.util.ArrayList;
-import java.util.Collection;
-import java.util.HashMap;
-import java.util.HashSet;
-import java.util.List;
-import java.util.Locale;
-import java.util.Map;
-import java.util.Set;
-import java.util.Vector;
-
-import org.apache.commons.lang.StringUtils;
-import org.apache.commons.logging.Log;
-import org.apache.commons.logging.LogFactory;
-import org.openmrs.Concept;
-import org.openmrs.ConceptAnswer;
-import org.openmrs.ConceptClass;
-import org.openmrs.ConceptDatatype;
-import org.openmrs.ConceptDescription;
-import org.openmrs.ConceptName;
-import org.openmrs.ConceptNumeric;
-import org.openmrs.ConceptReferenceTerm;
-import org.openmrs.ConceptSearchResult;
-import org.openmrs.ConceptSet;
-import org.openmrs.ConceptSource;
-import org.openmrs.Drug;
-import org.openmrs.Field;
-import org.openmrs.api.APIException;
-import org.openmrs.api.ConceptService;
-import org.openmrs.api.ConceptsLockedException;
-import org.openmrs.api.FormService;
-import org.openmrs.api.context.Context;
-import org.openmrs.messagesource.MessageSourceService;
-import org.openmrs.util.OpenmrsConstants;
-import org.openmrs.util.OpenmrsUtil;
-import org.openmrs.validator.ConceptReferenceTermValidator;
-import org.springframework.validation.BindException;
-import org.springframework.validation.Errors;
-import org.springframework.validation.ObjectError;
-
-/**
- * This class exposes some of the methods in org.openmrs.api.ConceptService via the dwr package
- */
-public class DWRConceptService {
-	
-	protected static final Log log = LogFactory.getLog(DWRConceptService.class);
-	
-	/**
-	 * Gets a list of conceptListItems matching the given arguments
-	 *
-	 * @param phrase the concept name string to match against
-	 * @param includeRetired boolean if false, will exclude retired concepts
-	 * @param includeClassNames List of ConceptClasses to restrict to
-	 * @param excludeClassNames List of ConceptClasses to leave out of results
-	 * @param includeDatatypeNames List of ConceptDatatypes to restrict to
-	 * @param excludeDatatypeNames List of ConceptDatatypes to leave out of results
-	 * @param includeDrugConcepts Specifies if drugs with matching conceptNames should be included
-	 * @return a list of conceptListItems matching the given arguments
-	 */
-	public List<Object> findConcepts(String phrase, boolean includeRetired, List<String> includeClassNames,
-	        List<String> excludeClassNames, List<String> includeDatatypeNames, List<String> excludeDatatypeNames,
-	        boolean includeDrugConcepts) {
-		return findBatchOfConcepts(phrase, includeRetired, includeClassNames, excludeClassNames, includeDatatypeNames,
-		    excludeDatatypeNames, null, null);
-	}
-	
-	/**
-	 * Gets a list of conceptListItems matching the given arguments
-	 *
-	 * @param phrase the concept name string to match against
-	 * @param includeRetired boolean if false, will exclude retired concepts
-	 * @param includeClassNames List of ConceptClasses to restrict to
-	 * @param excludeClassNames List of ConceptClasses to leave out of results
-	 * @param includeDatatypeNames List of ConceptDatatypes to restrict to
-	 * @param excludeDatatypeNames List of ConceptDatatypes to leave out of results
-	 * @param start the beginning index
-	 * @param length the number of matching concepts to return
-	 * @return a list of conceptListItems matching the given arguments
-	 * @should return concept by given id if exclude and include lists are empty
-	 * @should return concept by given id if classname is included
-	 * @should not return concept by given id if classname is not included
-	 * @should not return concept by given id if classname is excluded
-	 * @should return concept by given id if datatype is included
-	 * @should not return concept by given id if datatype is not included
-	 * @should not return concept by given id if datatype is excluded
-	 * @should include
-	 * @since 1.8
-	 */
-	public List<Object> findBatchOfConcepts(String phrase, boolean includeRetired, List<String> includeClassNames,
-	        List<String> excludeClassNames, List<String> includeDatatypeNames, List<String> excludeDatatypeNames,
-	        Integer start, Integer length) {
-		//TODO factor out the reusable code in this and findCountAndConcepts methods to a single utility method
-		// List to return
-		// Object type gives ability to return error strings
-		Vector<Object> objectList = new Vector<Object>();
-		
-		// TODO add localization for messages
-		
-		Locale defaultLocale = Context.getLocale();
-		
-		// get the list of locales to search on
-		List<Locale> searchLocales = Context.getAdministrationService().getSearchLocales();
-		
-		// debugging output
-		if (log.isDebugEnabled()) {
-			StringBuffer searchLocalesString = new StringBuffer();
-			for (Locale loc : searchLocales) {
-				searchLocalesString.append(loc.toString() + " ");
-			}
-			log.debug("searching locales: " + searchLocalesString);
-		}
-		
-		if (includeClassNames == null) {
-			includeClassNames = new Vector<String>();
-		}
-		if (excludeClassNames == null) {
-			excludeClassNames = new Vector<String>();
-		}
-		if (includeDatatypeNames == null) {
-			includeDatatypeNames = new Vector<String>();
-		}
-		if (excludeDatatypeNames == null) {
-			excludeDatatypeNames = new Vector<String>();
-		}
-		
-		try {
-			ConceptService cs = Context.getConceptService();
-			List<ConceptSearchResult> searchResults = new Vector<ConceptSearchResult>();
-			
-			if (phrase.matches("\\d+")) {
-				// user searched on a number. Insert concept with
-				// corresponding conceptId
-				Concept c = cs.getConcept(Integer.valueOf(phrase));
-				if (c != null && (!c.isRetired() || includeRetired)) {
-					String conceptClassName = null;
-					if (c.getConceptClass() != null) {
-						conceptClassName = c.getConceptClass().getName();
-					}
-					String conceptDatatypeName = null;
-					if (c.getDatatype() != null) {
-						conceptDatatypeName = c.getDatatype().getName();
-					}
-					if ((includeClassNames.isEmpty() || includeClassNames.contains(conceptClassName))
-					        && (excludeClassNames.isEmpty() || !excludeClassNames.contains(conceptClassName))
-					        && (includeDatatypeNames.isEmpty() || includeDatatypeNames.contains(conceptDatatypeName))
-					        && (excludeDatatypeNames.isEmpty() || !excludeDatatypeNames.contains(conceptDatatypeName))) {
-						ConceptName cn = c.getName(defaultLocale);
-						ConceptSearchResult searchResult = new ConceptSearchResult(phrase, c, cn);
-						searchResults.add(searchResult);
-					}
-				}
-			}
-			
-			if (!StringUtils.isBlank(phrase)) {
-				// turn classnames into class objects
-				List<ConceptClass> includeClasses = new Vector<ConceptClass>();
-				for (String name : includeClassNames) {
-					if (!"".equals(name)) {
-						includeClasses.add(cs.getConceptClassByName(name));
-					}
-				}
-				
-				// turn classnames into class objects
-				List<ConceptClass> excludeClasses = new Vector<ConceptClass>();
-				for (String name : excludeClassNames) {
-					if (!"".equals(name)) {
-						excludeClasses.add(cs.getConceptClassByName(name));
-					}
-				}
-				
-				// turn classnames into class objects
-				List<ConceptDatatype> includeDatatypes = new Vector<ConceptDatatype>();
-				for (String name : includeDatatypeNames) {
-					if (!"".equals(name)) {
-						includeDatatypes.add(cs.getConceptDatatypeByName(name));
-					}
-				}
-				
-				// turn classnames into class objects
-				List<ConceptDatatype> excludeDatatypes = new Vector<ConceptDatatype>();
-				for (String name : excludeDatatypeNames) {
-					if (!"".equals(name)) {
-						excludeDatatypes.add(cs.getConceptDatatypeByName(name));
-					}
-				}
-				
-				// perform the search
-				searchResults.addAll(cs.getConcepts(phrase, searchLocales, includeRetired, includeClasses, excludeClasses,
-				    includeDatatypes, excludeDatatypes, null, start, length));
-				
-				//TODO Should we still include drugs, if yes, smartly harmonize the paging between the two different DB tables
-				//look ups to match the values of start and length not to go over the value of count of matches returned to the search widget
-				//List<Drug> drugs = null;
-				//if (includeDrugConcepts)
-				//	drugs = cs.getDrugs(phrase, null, false, includeRetired, null, null);
-				
-			}
-			
-			if (searchResults.size() < 1) {
-				objectList.add(Context.getMessageSourceService().getMessage("general.noMatchesFoundInLocale",
-				    new Object[] { "<b>" + phrase + "</b>", OpenmrsUtil.join(searchLocales, ", ") }, Context.getLocale()));
-			} else {
-				// turn searchResults into concept list items
-				// if user wants drug concepts included, append those
-				for (ConceptSearchResult searchResult : searchResults) {
-					objectList.add(new ConceptListItem(searchResult));
-				}
-			}
-		}
-		catch (Exception e) {
-			log.error("Error while finding concepts + " + e.getMessage(), e);
-			objectList.add(Context.getMessageSourceService().getMessage("Concept.search.error") + " - " + e.getMessage());
-		}
-		
-		if (objectList.size() == 0) {
-			objectList.add(Context.getMessageSourceService().getMessage("general.noMatchesFoundInLocale",
-			    new Object[] { "<b>" + phrase + "</b>", defaultLocale }, Context.getLocale()));
-		}
-		
-		return objectList;
-	}
-	
-	/**
-	 * Get a {@link ConceptListItem} by its internal database id.
-	 *
-	 * @param conceptId the id to look for
-	 * @return a {@link ConceptListItem} or null if conceptId is not found
-	 */
-	public ConceptListItem getConcept(Integer conceptId) {
-		Locale locale = Context.getLocale();
-		ConceptService cs = Context.getConceptService();
-		Concept c = cs.getConcept(conceptId);
-		if (c == null) {
-			return null;
-		}
-		
-		ConceptName cn = c.getName(locale);
-		
-		return new ConceptListItem(c, cn, locale);
-	}
-	
-	public List<ConceptListItem> findProposedConcepts(String text) {
-		Locale locale = Context.getLocale();
-		ConceptService cs = Context.getConceptService();
-		
-		List<Concept> concepts = cs.getProposedConcepts(text);
-		List<ConceptListItem> cli = new Vector<ConceptListItem>();
-		for (Concept c : concepts) {
-			ConceptName cn = c.getName(locale);
-			cli.add(new ConceptListItem(c, cn, locale));
-		}
-		return cli;
-	}
-	
-	/**
-	 * Find a list of {@link ConceptListItem} or {@link ConceptDrugListItem}s that are answers to
-	 * the given question. The given question is determined by the given <code>conceptId</code>
-	 *
-	 * @param text the text to search for within the answers
-	 * @param conceptId the conceptId of the question concept
-	 * @param includeVoided (this argument is ignored now. searching for voided answers is not
-	 *            logical)
-	 * @param includeDrugConcepts if true, drug concepts are searched too
-	 * @return list of {@link ConceptListItem} or {@link ConceptDrugListItem} answers that match the
-	 *         query
-	 * @throws Exception if given conceptId is not found
-	 * @should not fail if the specified concept has no answers (regression test for TRUNK-2807)
-	 * @should search for concept answers in all search locales
-	 * @should not return duplicates
-	 */
-	public List<Object> findConceptAnswers(String text, Integer conceptId, boolean includeVoided, boolean includeDrugConcepts)
-	        throws Exception {
-		
-<<<<<<< HEAD
-		if (includeVoided == true) {
-			throw new APIException("you.should.not.included.voideds", (Object[]) null);
-=======
-		if (includeVoided) {
-			throw new APIException("You should not include voideds in the search.");
->>>>>>> 855bf8c0
-		}
-		
-		ConceptService cs = Context.getConceptService();
-		
-		Concept concept = cs.getConcept(conceptId);
-		
-		if (concept == null) {
-			throw new Exception("Unable to find a concept with id: " + conceptId);
-		}
-		
-		List<ConceptSearchResult> searchResults = new ArrayList<ConceptSearchResult>();
-		List<Locale> locales = Context.getAdministrationService().getSearchLocales();
-		
-		for (Locale lc : locales) {
-			List<ConceptSearchResult> results = cs.findConceptAnswers(text, lc, concept);
-			if (results != null) {
-				searchResults.addAll(results);
-			}
-		}
-		
-		List<Drug> drugAnswers = new Vector<Drug>();
-		for (ConceptAnswer conceptAnswer : concept.getAnswers(false)) {
-			if (conceptAnswer.getAnswerDrug() != null) {
-				drugAnswers.add(conceptAnswer.getAnswerDrug());
-			}
-		}
-		
-		List<Object> items = new Vector<Object>();
-		Set<Integer> uniqueItems = new HashSet<Integer>();
-		for (ConceptSearchResult searchResult : searchResults) {
-			if (!uniqueItems.add(searchResult.getConcept().getConceptId())) {
-				continue; //Skip already added items
-			}
-			
-			items.add(new ConceptListItem(searchResult));
-			// add drugs for concept if desired
-			if (includeDrugConcepts) {
-				Integer classId = searchResult.getConcept().getConceptClass().getConceptClassId();
-				if (classId.equals(OpenmrsConstants.CONCEPT_CLASS_DRUG)) {
-					for (Drug d : cs.getDrugsByConcept(searchResult.getConcept())) {
-						if (drugAnswers.contains(d)) {
-							items.add(new ConceptDrugListItem(d, Context.getLocale()));
-						}
-					}
-				}
-			}
-		}
-		
-		return items;
-	}
-	
-	public List<Object> getConceptSet(Integer conceptId) {
-		Locale locale = Context.getLocale();
-		ConceptService cs = Context.getConceptService();
-		FormService fs = Context.getFormService();
-		
-		Concept concept = cs.getConcept(conceptId);
-		
-		List<Object> returnList = new Vector<Object>();
-		
-		if (concept.isSet()) {
-			for (ConceptSet set : concept.getConceptSets()) {
-				Field field = null;
-				ConceptName cn = set.getConcept().getName(locale);
-				ConceptDescription description = set.getConcept().getDescription(locale);
-				if (description != null) {
-					for (Field f : fs.getFieldsByConcept(set.getConcept())) {
-						if (OpenmrsUtil.nullSafeEquals(f.getName(), cn.getName())
-						        && OpenmrsUtil.nullSafeEquals(f.getDescription(), description.getDescription())
-						        && f.isSelectMultiple().equals(false)) {
-							field = f;
-						}
-					}
-				}
-				
-				if (field == null) {
-					returnList.add(new ConceptListItem(set.getConcept(), cn, locale));
-				} else {
-					returnList.add(new FieldListItem(field, locale));
-				}
-			}
-		}
-		
-		return returnList;
-	}
-	
-	public List<ConceptListItem> getQuestionsForAnswer(Integer conceptId) {
-		Locale locale = Context.getLocale();
-		ConceptService cs = Context.getConceptService();
-		
-		Concept concept = cs.getConcept(conceptId);
-		
-		List<Concept> concepts = cs.getConceptsByAnswer(concept);
-		
-		List<ConceptListItem> items = new Vector<ConceptListItem>();
-		for (Concept c : concepts) {
-			ConceptName cn = c.getName(locale);
-			items.add(new ConceptListItem(c, cn, locale));
-		}
-		
-		return items;
-	}
-	
-	public ConceptDrugListItem getDrug(Integer drugId) {
-		Locale locale = Context.getLocale();
-		ConceptService cs = Context.getConceptService();
-		Drug d = cs.getDrug(drugId);
-		
-		return d == null ? null : new ConceptDrugListItem(d, locale);
-	}
-	
-	public List<Object> getDrugs(Integer conceptId, boolean showConcept) {
-		Locale locale = Context.getLocale();
-		ConceptService cs = Context.getConceptService();
-		Concept concept = cs.getConcept(conceptId);
-		
-		List<Object> items = new Vector<Object>();
-		
-		// Add this concept as the first option in the list
-		// If there are no drugs to choose from, this will be automatically
-		// selected
-		// by the openmrsSearch.fillTable(objs) function
-		if (showConcept) {
-			ConceptDrugListItem thisConcept = new ConceptDrugListItem(null, conceptId, concept.getName(locale, false)
-			        .getName());
-			items.add(thisConcept);
-		}
-		
-		// find drugs for this concept
-		List<Drug> drugs = cs.getDrugsByConcept(concept);
-		
-		// if there are drugs to choose from, add some instructions
-		if (drugs.size() > 0 && showConcept) {
-			items.add("Or choose a form of " + concept.getName(locale, false).getName());
-		}
-		
-		// miniaturize our drug objects
-		for (Drug drug : drugs) {
-			items.add(new ConceptDrugListItem(drug, locale));
-		}
-		
-		return items;
-	}
-	
-	public List<Object> findDrugs(String phrase, boolean includeRetired) throws APIException {
-<<<<<<< HEAD
-		if (includeRetired == true) {
-			throw new APIException("you.should.not.included.voideds", (Object[]) null);
-=======
-		if (includeRetired) {
-			throw new APIException("You should not include voideds in the search.");
->>>>>>> 855bf8c0
-		}
-		Locale locale = Context.getLocale();
-		ConceptService cs = Context.getConceptService();
-		
-		List<Object> items = new Vector<Object>();
-		
-		// find drugs for this concept
-		Set<Drug> drugs = new HashSet<Drug>();
-		
-		// also find drugs by given phrase, assuming that 
-		// this phrase is a list of concept words
-		drugs.addAll(cs.getDrugs(phrase));
-		
-		// miniaturize our drug objects
-		for (Drug drug : drugs) {
-			items.add(new ConceptDrugListItem(drug, locale));
-		}
-		
-		return items;
-	}
-	
-	public boolean isValidNumericValue(Float value, Integer conceptId) {
-		ConceptNumeric conceptNumeric = Context.getConceptService().getConceptNumeric(conceptId);
-		
-		return OpenmrsUtil.isValidNumericValue(value, conceptNumeric);
-	}
-	
-	public String getConceptNumericUnits(Integer conceptId) {
-		ConceptNumeric conceptNumeric = Context.getConceptService().getConceptNumeric(conceptId);
-		
-		return conceptNumeric.getUnits();
-	}
-	
-	public List<ConceptListItem> getAnswersForQuestion(Integer conceptId) {
-		Vector<ConceptListItem> ret = new Vector<ConceptListItem>();
-		Concept c = Context.getConceptService().getConcept(conceptId);
-		Collection<ConceptAnswer> answers = c.getAnswers(false);
-		// TODO: deal with concept answers (e.g. drug) whose answer concept is null. (Not sure if this actually ever happens)
-		Locale locale = Context.getLocale();
-		for (ConceptAnswer ca : answers) {
-			if (ca.getAnswerConcept() != null) {
-				ConceptName cn = ca.getAnswerConcept().getName(locale);
-				ret.add(new ConceptListItem(ca.getAnswerConcept(), cn, locale));
-			}
-		}
-		return ret;
-	}
-	
-	/**
-	 * Converts the datatype of a concept that already has Obs referencing it from boolean to coded
-	 * to support addition of more coded answers
-	 *
-	 * @param conceptId the conceptId of the concept to be converted
-	 * @return String to act as a signal if successfully converted or an error message
-	 */
-	public String convertBooleanConceptToCoded(Integer conceptId) {
-		
-		try {
-			Context.getConceptService().convertBooleanConceptToCoded(Context.getConceptService().getConcept(conceptId));
-			//this particular message isn't displayed in the browser rather it acts as
-			//a signal that the concept was successfully converted and should refresh page. 
-			return "refresh";
-		}
-		catch (ConceptsLockedException cle) {
-			log.error("Tried to save/convert concept while concepts were locked", cle);
-			return Context.getMessageSourceService().getMessage("Concept.concepts.locked");
-		}
-		catch (APIException e) {
-			log.error("Error while trying to change the datatype of concept", e);
-			return Context.getMessageSourceService().getMessage("Concept.cannot.save");
-		}
-	}
-	
-	/**
-	 * Returns a map of results with the values as count of matches and a partial list of the
-	 * matching concepts (depending on values of start and length parameters) while the keys are are
-	 * 'count' and 'objectList' respectively, if the length parameter is not specified, then all
-	 * matches will be returned from the start index if specified.
-	 *
-	 * @param phrase concept name or conceptId
-	 * @param includeRetired boolean if false, will exclude retired concepts
-	 * @param includeClassNames List of ConceptClasses to restrict to
-	 * @param excludeClassNames List of ConceptClasses to leave out of results
-	 * @param includeDatatypeNames List of ConceptDatatypes to restrict to
-	 * @param excludeDatatypeNames List of ConceptDatatypes to leave out of results
-	 * @param start the beginning index
-	 * @param length the number of matching concepts to return
-	 * @param getMatchCount Specifies if the count of matches should be included in the returned map
-	 * @return a map of results
-	 * @throws APIException
-	 * @since 1.8
-	 */
-	public Map<String, Object> findCountAndConcepts(String phrase, boolean includeRetired, List<String> includeClassNames,
-	        List<String> excludeClassNames, List<String> includeDatatypeNames, List<String> excludeDatatypeNames,
-	        Integer start, Integer length, boolean getMatchCount) throws APIException {
-		//Map to return
-		Map<String, Object> resultsMap = new HashMap<String, Object>();
-		Vector<Object> objectList = new Vector<Object>();
-		
-		// get the list of locales to search on
-		List<Locale> searchLocales = Context.getAdministrationService().getSearchLocales();
-		
-		// debugging output
-		if (log.isDebugEnabled()) {
-			StringBuffer searchLocalesString = new StringBuffer();
-			for (Locale loc : searchLocales) {
-				searchLocalesString.append(loc.toString() + " ");
-			}
-			log.debug("searching locales: " + searchLocalesString);
-		}
-		
-		if (includeClassNames == null) {
-			includeClassNames = new Vector<String>();
-		}
-		if (excludeClassNames == null) {
-			excludeClassNames = new Vector<String>();
-		}
-		if (includeDatatypeNames == null) {
-			includeDatatypeNames = new Vector<String>();
-		}
-		if (excludeDatatypeNames == null) {
-			excludeDatatypeNames = new Vector<String>();
-		}
-		
-		try {
-			ConceptService cs = Context.getConceptService();
-			
-			if (!StringUtils.isBlank(phrase)) {
-				// turn classnames into class objects
-				List<ConceptClass> includeClasses = new Vector<ConceptClass>();
-				for (String name : includeClassNames) {
-					if (!"".equals(name)) {
-						includeClasses.add(cs.getConceptClassByName(name));
-					}
-				}
-				
-				// turn classnames into class objects
-				List<ConceptClass> excludeClasses = new Vector<ConceptClass>();
-				for (String name : excludeClassNames) {
-					if (!"".equals(name)) {
-						excludeClasses.add(cs.getConceptClassByName(name));
-					}
-				}
-				
-				// turn classnames into class objects
-				List<ConceptDatatype> includeDatatypes = new Vector<ConceptDatatype>();
-				for (String name : includeDatatypeNames) {
-					if (!"".equals(name)) {
-						includeDatatypes.add(cs.getConceptDatatypeByName(name));
-					}
-				}
-				
-				// turn classnames into class objects
-				List<ConceptDatatype> excludeDatatypes = new Vector<ConceptDatatype>();
-				for (String name : excludeDatatypeNames) {
-					if (!"".equals(name)) {
-						excludeDatatypes.add(cs.getConceptDatatypeByName(name));
-					}
-				}
-				
-				int matchCount = 0;
-				if (getMatchCount) {
-					//get the count of matches
-					matchCount += cs.getCountOfConcepts(phrase, searchLocales, includeRetired, includeClasses,
-					    excludeClasses, includeDatatypes, excludeDatatypes, null);
-					if (phrase.matches("\\d+")) {
-						// user searched on a number. Insert concept with
-						// corresponding conceptId
-						Concept c = cs.getConcept(Integer.valueOf(phrase));
-						if (c != null && (!c.isRetired() || includeRetired)) {
-							matchCount++;
-						}
-						
-					}
-					
-					//if (includeDrugs)
-					//	matchCount += cs.getCountOfDrugs(phrase, null, false, includeRetired);
-				}
-				
-				//if we have any matches or this isn't the first ajax call when the caller
-				//requests for the count
-				if (matchCount > 0 || !getMatchCount) {
-					objectList.addAll(findBatchOfConcepts(phrase, includeRetired, includeClassNames, excludeClassNames,
-					    includeDatatypeNames, excludeDatatypeNames, start, length));
-				}
-				
-				resultsMap.put("count", matchCount);
-				resultsMap.put("objectList", objectList);
-			} else {
-				resultsMap.put("count", 0);
-				objectList.add(Context.getMessageSourceService().getMessage("searchWidget.noMatchesFound"));
-			}
-			
-		}
-		catch (Exception e) {
-			log.error("Error while searching for concepts", e);
-			objectList.clear();
-			objectList.add(Context.getMessageSourceService().getMessage("Concept.search.error") + " - " + e.getMessage());
-			resultsMap.put("count", 0);
-			resultsMap.put("objectList", objectList);
-		}
-		
-		return resultsMap;
-	}
-	
-	/**
-	 * Get a {@link ConceptReferenceTerm} by its internal database id.
-	 *
-	 * @param conceptReferenceTermId the id to look for
-	 * @return a {@link ConceptReferenceTermListItem} or null if conceptReferenceTermId is not found
-	 */
-	public ConceptReferenceTermListItem getConceptReferenceTerm(Integer conceptReferenceTermId) {
-		ConceptReferenceTerm term = Context.getConceptService().getConceptReferenceTerm(conceptReferenceTermId);
-		if (term == null) {
-			return null;
-		}
-		
-		return new ConceptReferenceTermListItem(term);
-	}
-	
-	/**
-	 * Gets a list of conceptListItems matching the given arguments
-	 *
-	 * @param phrase the string to search against
-	 * @param sourceId the id of concept source where to look up reference terms
-	 * @param start the beginning index
-	 * @param length the number of matching concept reference terms to return
-	 * @param includeRetired Specifies if retired concept reference terms should be included or not
-	 * @return a {@link List} of {@link ConceptReferenceTermListItem}
-	 */
-	public List<Object> findBatchOfConceptReferenceTerms(String phrase, Integer sourceId, Integer start, Integer length,
-	        boolean includeRetired) {
-		Vector<Object> objectList = new Vector<Object>();
-		MessageSourceService mss = Context.getMessageSourceService();
-		try {
-			ConceptService cs = Context.getConceptService();
-			List<ConceptReferenceTerm> terms = new Vector<ConceptReferenceTerm>();
-			
-			if (StringUtils.isEmpty(phrase)) {
-				objectList.add(mss.getMessage("searchWidget.searchPhraseCannotBeNull"));
-				return objectList;
-			}
-			ConceptSource source = null;
-			if (sourceId != null) {
-				source = cs.getConceptSource(sourceId);
-			}
-			terms.addAll(cs.getConceptReferenceTerms(phrase, source, start, length, includeRetired));
-			
-			if (terms.size() == 0) {
-				objectList.add(mss.getMessage("general.noMatchesFound", new Object[] { "'" + phrase + "'" }, Context
-				        .getLocale()));
-			} else {
-				objectList = new Vector<Object>(terms.size());
-				for (ConceptReferenceTerm term : terms) {
-					objectList.add(new ConceptReferenceTermListItem(term));
-				}
-			}
-		}
-		catch (Exception e) {
-			log.error("Error while searching for concept reference terms", e);
-			objectList.add(mss.getMessage("ConceptReferenceTerm.search.error") + " - " + e.getMessage());
-		}
-		
-		return objectList;
-	}
-	
-	/**
-	 * @param phrase query the string to match against the reference term names
-	 * @param sourceId the id for the concept source from which the terms should be looked up
-	 * @param includeRetired specifies if the retired terms should be included
-	 * @param start beginning index for the batch
-	 * @param length number of terms to return in the batch
-	 * @param getMatchCount Specifies if the count of matches should be included in the returned map
-	 * @return
-	 * @throws APIException
-	 */
-	public Map<String, Object> findCountAndConceptReferenceTerms(String phrase, Integer sourceId, Integer start,
-	        Integer length, boolean includeRetired, boolean getMatchCount) throws APIException {
-		//Map to return
-		Map<String, Object> resultsMap = new HashMap<String, Object>();
-		List<Object> objectList = new Vector<Object>();
-		try {
-			ConceptService cs = Context.getConceptService();
-			int conceptReferenceTermCount = 0;
-			if (getMatchCount) {
-				ConceptSource source = null;
-				if (sourceId != null) {
-					source = cs.getConceptSource(sourceId);
-				}
-				conceptReferenceTermCount += cs.getCountOfConceptReferenceTerms(phrase, source, includeRetired);
-			}
-			//If we have any matches, load them or if this is not the first ajax call
-			//for displaying the results on the first page, the getMatchCount is expected to be zero
-			if (conceptReferenceTermCount > 0 || !getMatchCount) {
-				objectList = findBatchOfConceptReferenceTerms(phrase, sourceId, start, length, includeRetired);
-			}
-			
-			resultsMap.put("count", conceptReferenceTermCount);
-			resultsMap.put("objectList", objectList);
-		}
-		catch (Exception e) {
-			log.error("Error while searching for conceptReferenceTerms", e);
-			objectList.clear();
-			objectList.add(Context.getMessageSourceService().getMessage("ConceptReferenceTerm.search.error") + " - "
-			        + e.getMessage());
-			resultsMap.put("count", 0);
-			resultsMap.put("objectList", objectList);
-		}
-		return resultsMap;
-	}
-	
-	/**
-	 * Process calls to create new reference terms
-	 *
-	 * @param code the unique code for the reference term
-	 * @param conceptSourceId the concept source for the term
-	 * @param name the unique name for the reference term
-	 * @return a list of error messages
-	 */
-	public List<String> createConceptReferenceTerm(String code, Integer conceptSourceId, String name) {
-		List<String> errors = new ArrayList<String>();
-		MessageSourceService mss = Context.getMessageSourceService();
-		ConceptService cs = Context.getConceptService();
-		
-		ConceptSource source = null;
-		if (conceptSourceId != null) {
-			source = cs.getConceptSource(conceptSourceId);
-		}
-		
-		ConceptReferenceTerm term = new ConceptReferenceTerm();
-		term.setCode(code);
-		term.setName(name);
-		term.setConceptSource(source);
-		
-		Errors bindErrors = new BindException(term, "term");
-		new ConceptReferenceTermValidator().validate(term, bindErrors);
-		if (bindErrors.hasErrors()) {
-			for (ObjectError objectError : bindErrors.getAllErrors()) {
-				errors.add(mss.getMessage(objectError.getCode()));
-			}
-		} else {
-			try {
-				cs.saveConceptReferenceTerm(term);
-				return null;//indicates that the term was saved successfully
-			}
-			catch (APIException e) {
-				errors.add(mss.getMessage("ConceptReferenceTerm.save.error"));
-			}
-		}
-		
-		return errors;
-	}
-}
+/**
+ * The contents of this file are subject to the OpenMRS Public License
+ * Version 1.0 (the "License"); you may not use this file except in
+ * compliance with the License. You may obtain a copy of the License at
+ * http://license.openmrs.org
+ *
+ * Software distributed under the License is distributed on an "AS IS"
+ * basis, WITHOUT WARRANTY OF ANY KIND, either express or implied. See the
+ * License for the specific language governing rights and limitations
+ * under the License.
+ *
+ * Copyright (C) OpenMRS, LLC.  All Rights Reserved.
+ */
+package org.openmrs.web.dwr;
+
+import java.util.ArrayList;
+import java.util.Collection;
+import java.util.HashMap;
+import java.util.HashSet;
+import java.util.List;
+import java.util.Locale;
+import java.util.Map;
+import java.util.Set;
+import java.util.Vector;
+
+import org.apache.commons.lang.StringUtils;
+import org.apache.commons.logging.Log;
+import org.apache.commons.logging.LogFactory;
+import org.openmrs.Concept;
+import org.openmrs.ConceptAnswer;
+import org.openmrs.ConceptClass;
+import org.openmrs.ConceptDatatype;
+import org.openmrs.ConceptDescription;
+import org.openmrs.ConceptName;
+import org.openmrs.ConceptNumeric;
+import org.openmrs.ConceptReferenceTerm;
+import org.openmrs.ConceptSearchResult;
+import org.openmrs.ConceptSet;
+import org.openmrs.ConceptSource;
+import org.openmrs.Drug;
+import org.openmrs.Field;
+import org.openmrs.api.APIException;
+import org.openmrs.api.ConceptService;
+import org.openmrs.api.ConceptsLockedException;
+import org.openmrs.api.FormService;
+import org.openmrs.api.context.Context;
+import org.openmrs.messagesource.MessageSourceService;
+import org.openmrs.util.OpenmrsConstants;
+import org.openmrs.util.OpenmrsUtil;
+import org.openmrs.validator.ConceptReferenceTermValidator;
+import org.springframework.validation.BindException;
+import org.springframework.validation.Errors;
+import org.springframework.validation.ObjectError;
+
+/**
+ * This class exposes some of the methods in org.openmrs.api.ConceptService via the dwr package
+ */
+public class DWRConceptService {
+	
+	protected static final Log log = LogFactory.getLog(DWRConceptService.class);
+	
+	/**
+	 * Gets a list of conceptListItems matching the given arguments
+	 * 
+	 * @param phrase the concept name string to match against
+	 * @param includeRetired boolean if false, will exclude retired concepts
+	 * @param includeClassNames List of ConceptClasses to restrict to
+	 * @param excludeClassNames List of ConceptClasses to leave out of results
+	 * @param includeDatatypeNames List of ConceptDatatypes to restrict to
+	 * @param excludeDatatypeNames List of ConceptDatatypes to leave out of results
+	 * @param includeDrugConcepts Specifies if drugs with matching conceptNames should be included
+	 * @return a list of conceptListItems matching the given arguments
+	 */
+	public List<Object> findConcepts(String phrase, boolean includeRetired, List<String> includeClassNames,
+	                                 List<String> excludeClassNames, List<String> includeDatatypeNames,
+	                                 List<String> excludeDatatypeNames, boolean includeDrugConcepts) {
+		return findBatchOfConcepts(phrase, includeRetired, includeClassNames, excludeClassNames, includeDatatypeNames,
+		    excludeDatatypeNames, null, null);
+	}
+	
+	/**
+	 * Gets a list of conceptListItems matching the given arguments
+	 * 
+	 * @param phrase the concept name string to match against
+	 * @param includeRetired boolean if false, will exclude retired concepts
+	 * @param includeClassNames List of ConceptClasses to restrict to
+	 * @param excludeClassNames List of ConceptClasses to leave out of results
+	 * @param includeDatatypeNames List of ConceptDatatypes to restrict to
+	 * @param excludeDatatypeNames List of ConceptDatatypes to leave out of results
+	 * @param start the beginning index
+	 * @param length the number of matching concepts to return
+	 * @return a list of conceptListItems matching the given arguments
+	 * @should return concept by given id if exclude and include lists are empty
+	 * @should return concept by given id if classname is included
+	 * @should not return concept by given id if classname is not included
+	 * @should not return concept by given id if classname is excluded
+	 * @should return concept by given id if datatype is included
+	 * @should not return concept by given id if datatype is not included
+	 * @should not return concept by given id if datatype is excluded
+	 * @should include
+	 * @since 1.8
+	 */
+	public List<Object> findBatchOfConcepts(String phrase, boolean includeRetired, List<String> includeClassNames,
+	                                        List<String> excludeClassNames, List<String> includeDatatypeNames,
+	                                        List<String> excludeDatatypeNames, Integer start, Integer length) {
+		//TODO factor out the reusable code in this and findCountAndConcepts methods to a single utility method
+		// List to return
+		// Object type gives ability to return error strings
+		Vector<Object> objectList = new Vector<Object>();
+		
+		// TODO add localization for messages
+		
+		Locale defaultLocale = Context.getLocale();
+		
+		// get the list of locales to search on
+		List<Locale> searchLocales = Context.getAdministrationService().getSearchLocales();
+		
+		// debugging output
+		if (log.isDebugEnabled()) {
+			StringBuffer searchLocalesString = new StringBuffer();
+			for (Locale loc : searchLocales) {
+				searchLocalesString.append(loc.toString() + " ");
+			}
+			log.debug("searching locales: " + searchLocalesString);
+		}
+		
+		if (includeClassNames == null) {
+			includeClassNames = new Vector<String>();
+		}
+		if (excludeClassNames == null) {
+			excludeClassNames = new Vector<String>();
+		}
+		if (includeDatatypeNames == null) {
+			includeDatatypeNames = new Vector<String>();
+		}
+		if (excludeDatatypeNames == null) {
+			excludeDatatypeNames = new Vector<String>();
+		}
+		
+		try {
+			ConceptService cs = Context.getConceptService();
+			List<ConceptSearchResult> searchResults = new Vector<ConceptSearchResult>();
+			
+			if (phrase.matches("\\d+")) {
+				// user searched on a number. Insert concept with
+				// corresponding conceptId
+				Concept c = cs.getConcept(Integer.valueOf(phrase));
+				if (c != null && (!c.isRetired() || includeRetired)) {
+					String conceptClassName = null;
+					if (c.getConceptClass() != null) {
+						conceptClassName = c.getConceptClass().getName();
+					}
+					String conceptDatatypeName = null;
+					if (c.getDatatype() != null) {
+						conceptDatatypeName = c.getDatatype().getName();
+					}
+					if ((includeClassNames.isEmpty() || includeClassNames.contains(conceptClassName))
+					        && (excludeClassNames.isEmpty() || !excludeClassNames.contains(conceptClassName))
+					        && (includeDatatypeNames.isEmpty() || includeDatatypeNames.contains(conceptDatatypeName))
+					        && (excludeDatatypeNames.isEmpty() || !excludeDatatypeNames.contains(conceptDatatypeName))) {
+						ConceptName cn = c.getName(defaultLocale);
+						ConceptSearchResult searchResult = new ConceptSearchResult(phrase, c, cn);
+						searchResults.add(searchResult);
+					}
+				}
+			}
+			
+			if (!StringUtils.isBlank(phrase)) {
+				// turn classnames into class objects
+				List<ConceptClass> includeClasses = new Vector<ConceptClass>();
+				for (String name : includeClassNames) {
+					if (!"".equals(name)) {
+						includeClasses.add(cs.getConceptClassByName(name));
+					}
+				}
+				
+				// turn classnames into class objects
+				List<ConceptClass> excludeClasses = new Vector<ConceptClass>();
+				for (String name : excludeClassNames) {
+					if (!"".equals(name)) {
+						excludeClasses.add(cs.getConceptClassByName(name));
+					}
+				}
+				
+				// turn classnames into class objects
+				List<ConceptDatatype> includeDatatypes = new Vector<ConceptDatatype>();
+				for (String name : includeDatatypeNames) {
+					if (!"".equals(name)) {
+						includeDatatypes.add(cs.getConceptDatatypeByName(name));
+					}
+				}
+				
+				// turn classnames into class objects
+				List<ConceptDatatype> excludeDatatypes = new Vector<ConceptDatatype>();
+				for (String name : excludeDatatypeNames) {
+					if (!"".equals(name)) {
+						excludeDatatypes.add(cs.getConceptDatatypeByName(name));
+					}
+				}
+				
+				// perform the search
+				searchResults.addAll(cs.getConcepts(phrase, searchLocales, includeRetired, includeClasses, excludeClasses,
+				    includeDatatypes, excludeDatatypes, null, start, length));
+				
+				//TODO Should we still include drugs, if yes, smartly harmonize the paging between the two different DB tables
+				//look ups to match the values of start and length not to go over the value of count of matches returned to the search widget
+				//List<Drug> drugs = null;
+				//if (includeDrugConcepts)
+				//	drugs = cs.getDrugs(phrase, null, false, includeRetired, null, null);
+				
+			}
+			
+			if (searchResults.size() < 1) {
+				objectList.add(Context.getMessageSourceService().getMessage("general.noMatchesFoundInLocale",
+				    new Object[] { "<b>" + phrase + "</b>", OpenmrsUtil.join(searchLocales, ", ") }, Context.getLocale()));
+			} else {
+				// turn searchResults into concept list items
+				// if user wants drug concepts included, append those
+				for (ConceptSearchResult searchResult : searchResults) {
+					objectList.add(new ConceptListItem(searchResult));
+				}
+			}
+		}
+		catch (Exception e) {
+			log.error("Error while finding concepts + " + e.getMessage(), e);
+			objectList.add(Context.getMessageSourceService().getMessage("Concept.search.error") + " - " + e.getMessage());
+		}
+		
+		if (objectList.size() == 0) {
+			objectList.add(Context.getMessageSourceService().getMessage("general.noMatchesFoundInLocale",
+			    new Object[] { "<b>" + phrase + "</b>", defaultLocale }, Context.getLocale()));
+		}
+		
+		return objectList;
+	}
+	
+	/**
+	 * Get a {@link ConceptListItem} by its internal database id.
+	 * 
+	 * @param conceptId the id to look for
+	 * @return a {@link ConceptListItem} or null if conceptId is not found
+	 */
+	public ConceptListItem getConcept(Integer conceptId) {
+		Locale locale = Context.getLocale();
+		ConceptService cs = Context.getConceptService();
+		Concept c = cs.getConcept(conceptId);
+		if (c == null) {
+			return null;
+		}
+		
+		ConceptName cn = c.getName(locale);
+		
+		return new ConceptListItem(c, cn, locale);
+	}
+	
+	public List<ConceptListItem> findProposedConcepts(String text) {
+		Locale locale = Context.getLocale();
+		ConceptService cs = Context.getConceptService();
+		
+		List<Concept> concepts = cs.getProposedConcepts(text);
+		List<ConceptListItem> cli = new Vector<ConceptListItem>();
+		for (Concept c : concepts) {
+			ConceptName cn = c.getName(locale);
+			cli.add(new ConceptListItem(c, cn, locale));
+		}
+		return cli;
+	}
+	
+	/**
+	 * Find a list of {@link ConceptListItem} or {@link ConceptDrugListItem}s that are answers to
+	 * the given question. The given question is determined by the given <code>conceptId</code>
+	 * 
+	 * @param text the text to search for within the answers
+	 * @param conceptId the conceptId of the question concept
+	 * @param includeVoided (this argument is ignored now. searching for voided answers is not
+	 *            logical)
+	 * @param includeDrugConcepts if true, drug concepts are searched too
+	 * @return list of {@link ConceptListItem} or {@link ConceptDrugListItem} answers that match the
+	 *         query
+	 * @throws Exception if given conceptId is not found
+	 * @should not fail if the specified concept has no answers (regression test for TRUNK-2807)
+	 * @should search for concept answers in all search locales
+	 * @should not return duplicates
+	 */
+	public List<Object> findConceptAnswers(String text, Integer conceptId, boolean includeVoided, boolean includeDrugConcepts)
+	    throws Exception {
+		
+		if (includeVoided) {
+			throw new APIException("You should not include voideds in the search.");
+		}
+		
+		ConceptService cs = Context.getConceptService();
+		
+		Concept concept = cs.getConcept(conceptId);
+		
+		if (concept == null) {
+			throw new Exception("Unable to find a concept with id: " + conceptId);
+		}
+		
+		List<ConceptSearchResult> searchResults = new ArrayList<ConceptSearchResult>();
+		List<Locale> locales = Context.getAdministrationService().getSearchLocales();
+		
+		for (Locale lc : locales) {
+			List<ConceptSearchResult> results = cs.findConceptAnswers(text, lc, concept);
+			if (results != null) {
+				searchResults.addAll(results);
+			}
+		}
+		
+		List<Drug> drugAnswers = new Vector<Drug>();
+		for (ConceptAnswer conceptAnswer : concept.getAnswers(false)) {
+			if (conceptAnswer.getAnswerDrug() != null) {
+				drugAnswers.add(conceptAnswer.getAnswerDrug());
+			}
+		}
+		
+		List<Object> items = new Vector<Object>();
+		Set<Integer> uniqueItems = new HashSet<Integer>();
+		for (ConceptSearchResult searchResult : searchResults) {
+			if (!uniqueItems.add(searchResult.getConcept().getConceptId())) {
+				continue; //Skip already added items
+			}
+			
+			items.add(new ConceptListItem(searchResult));
+			// add drugs for concept if desired
+			if (includeDrugConcepts) {
+				Integer classId = searchResult.getConcept().getConceptClass().getConceptClassId();
+				if (classId.equals(OpenmrsConstants.CONCEPT_CLASS_DRUG)) {
+					for (Drug d : cs.getDrugsByConcept(searchResult.getConcept())) {
+						if (drugAnswers.contains(d)) {
+							items.add(new ConceptDrugListItem(d, Context.getLocale()));
+						}
+					}
+				}
+			}
+		}
+		
+		return items;
+	}
+	
+	public List<Object> getConceptSet(Integer conceptId) {
+		Locale locale = Context.getLocale();
+		ConceptService cs = Context.getConceptService();
+		FormService fs = Context.getFormService();
+		
+		Concept concept = cs.getConcept(conceptId);
+		
+		List<Object> returnList = new Vector<Object>();
+		
+		if (concept.isSet()) {
+			for (ConceptSet set : concept.getConceptSets()) {
+				Field field = null;
+				ConceptName cn = set.getConcept().getName(locale);
+				ConceptDescription description = set.getConcept().getDescription(locale);
+				if (description != null) {
+					for (Field f : fs.getFieldsByConcept(set.getConcept())) {
+						if (OpenmrsUtil.nullSafeEquals(f.getName(), cn.getName())
+						        && OpenmrsUtil.nullSafeEquals(f.getDescription(), description.getDescription())
+						        && f.isSelectMultiple().equals(false)) {
+							field = f;
+						}
+					}
+				}
+				
+				if (field == null) {
+					returnList.add(new ConceptListItem(set.getConcept(), cn, locale));
+				} else {
+					returnList.add(new FieldListItem(field, locale));
+				}
+			}
+		}
+		
+		return returnList;
+	}
+	
+	public List<ConceptListItem> getQuestionsForAnswer(Integer conceptId) {
+		Locale locale = Context.getLocale();
+		ConceptService cs = Context.getConceptService();
+		
+		Concept concept = cs.getConcept(conceptId);
+		
+		List<Concept> concepts = cs.getConceptsByAnswer(concept);
+		
+		List<ConceptListItem> items = new Vector<ConceptListItem>();
+		for (Concept c : concepts) {
+			ConceptName cn = c.getName(locale);
+			items.add(new ConceptListItem(c, cn, locale));
+		}
+		
+		return items;
+	}
+	
+	public ConceptDrugListItem getDrug(Integer drugId) {
+		Locale locale = Context.getLocale();
+		ConceptService cs = Context.getConceptService();
+		Drug d = cs.getDrug(drugId);
+		
+		return d == null ? null : new ConceptDrugListItem(d, locale);
+	}
+	
+	public List<Object> getDrugs(Integer conceptId, boolean showConcept) {
+		Locale locale = Context.getLocale();
+		ConceptService cs = Context.getConceptService();
+		Concept concept = cs.getConcept(conceptId);
+		
+		List<Object> items = new Vector<Object>();
+		
+		// Add this concept as the first option in the list
+		// If there are no drugs to choose from, this will be automatically
+		// selected
+		// by the openmrsSearch.fillTable(objs) function
+		if (showConcept) {
+			ConceptDrugListItem thisConcept = new ConceptDrugListItem(null, conceptId, concept.getName(locale, false)
+			        .getName());
+			items.add(thisConcept);
+		}
+		
+		// find drugs for this concept
+		List<Drug> drugs = cs.getDrugsByConcept(concept);
+		
+		// if there are drugs to choose from, add some instructions
+		if (drugs.size() > 0 && showConcept) {
+			items.add("Or choose a form of " + concept.getName(locale, false).getName());
+		}
+		
+		// miniaturize our drug objects
+		for (Drug drug : drugs) {
+			items.add(new ConceptDrugListItem(drug, locale));
+		}
+		
+		return items;
+	}
+	
+	public List<Object> findDrugs(String phrase, boolean includeRetired) throws APIException {
+		if (includeRetired) {
+			throw new APIException("you.should.not.included.voideds", (Object[]) null);
+		}
+		Locale locale = Context.getLocale();
+		ConceptService cs = Context.getConceptService();
+		
+		List<Object> items = new Vector<Object>();
+		
+		// find drugs for this concept
+		Set<Drug> drugs = new HashSet<Drug>();
+		
+		// also find drugs by given phrase, assuming that 
+		// this phrase is a list of concept words
+		drugs.addAll(cs.getDrugs(phrase));
+		
+		// miniaturize our drug objects
+		for (Drug drug : drugs) {
+			items.add(new ConceptDrugListItem(drug, locale));
+		}
+		
+		return items;
+	}
+	
+	public boolean isValidNumericValue(Float value, Integer conceptId) {
+		ConceptNumeric conceptNumeric = Context.getConceptService().getConceptNumeric(conceptId);
+		
+		return OpenmrsUtil.isValidNumericValue(value, conceptNumeric);
+	}
+	
+	public String getConceptNumericUnits(Integer conceptId) {
+		ConceptNumeric conceptNumeric = Context.getConceptService().getConceptNumeric(conceptId);
+		
+		return conceptNumeric.getUnits();
+	}
+	
+	public List<ConceptListItem> getAnswersForQuestion(Integer conceptId) {
+		Vector<ConceptListItem> ret = new Vector<ConceptListItem>();
+		Concept c = Context.getConceptService().getConcept(conceptId);
+		Collection<ConceptAnswer> answers = c.getAnswers(false);
+		// TODO: deal with concept answers (e.g. drug) whose answer concept is null. (Not sure if this actually ever happens)
+		Locale locale = Context.getLocale();
+		for (ConceptAnswer ca : answers) {
+			if (ca.getAnswerConcept() != null) {
+				ConceptName cn = ca.getAnswerConcept().getName(locale);
+				ret.add(new ConceptListItem(ca.getAnswerConcept(), cn, locale));
+			}
+		}
+		return ret;
+	}
+	
+	/**
+	 * Converts the datatype of a concept that already has Obs referencing it from boolean to coded
+	 * to support addition of more coded answers
+	 * 
+	 * @param conceptId the conceptId of the concept to be converted
+	 * @return String to act as a signal if successfully converted or an error message
+	 */
+	public String convertBooleanConceptToCoded(Integer conceptId) {
+		
+		try {
+			Context.getConceptService().convertBooleanConceptToCoded(Context.getConceptService().getConcept(conceptId));
+			//this particular message isn't displayed in the browser rather it acts as
+			//a signal that the concept was successfully converted and should refresh page. 
+			return "refresh";
+		}
+		catch (ConceptsLockedException cle) {
+			log.error("Tried to save/convert concept while concepts were locked", cle);
+			return Context.getMessageSourceService().getMessage("Concept.concepts.locked");
+		}
+		catch (APIException e) {
+			log.error("Error while trying to change the datatype of concept", e);
+			return Context.getMessageSourceService().getMessage("Concept.cannot.save");
+		}
+	}
+	
+	/**
+	 * Returns a map of results with the values as count of matches and a partial list of the
+	 * matching concepts (depending on values of start and length parameters) while the keys are are
+	 * 'count' and 'objectList' respectively, if the length parameter is not specified, then all
+	 * matches will be returned from the start index if specified.
+	 * 
+	 * @param phrase concept name or conceptId
+	 * @param includeRetired boolean if false, will exclude retired concepts
+	 * @param includeClassNames List of ConceptClasses to restrict to
+	 * @param excludeClassNames List of ConceptClasses to leave out of results
+	 * @param includeDatatypeNames List of ConceptDatatypes to restrict to
+	 * @param excludeDatatypeNames List of ConceptDatatypes to leave out of results
+	 * @param start the beginning index
+	 * @param length the number of matching concepts to return
+	 * @param getMatchCount Specifies if the count of matches should be included in the returned map
+	 * @return a map of results
+	 * @throws APIException
+	 * @since 1.8
+	 */
+	public Map<String, Object> findCountAndConcepts(String phrase, boolean includeRetired, List<String> includeClassNames,
+	                                                List<String> excludeClassNames, List<String> includeDatatypeNames,
+	                                                List<String> excludeDatatypeNames, Integer start, Integer length,
+	                                                boolean getMatchCount) throws APIException {
+		//Map to return
+		Map<String, Object> resultsMap = new HashMap<String, Object>();
+		Vector<Object> objectList = new Vector<Object>();
+		
+		// get the list of locales to search on
+		List<Locale> searchLocales = Context.getAdministrationService().getSearchLocales();
+		
+		// debugging output
+		if (log.isDebugEnabled()) {
+			StringBuffer searchLocalesString = new StringBuffer();
+			for (Locale loc : searchLocales) {
+				searchLocalesString.append(loc.toString() + " ");
+			}
+			log.debug("searching locales: " + searchLocalesString);
+		}
+		
+		if (includeClassNames == null) {
+			includeClassNames = new Vector<String>();
+		}
+		if (excludeClassNames == null) {
+			excludeClassNames = new Vector<String>();
+		}
+		if (includeDatatypeNames == null) {
+			includeDatatypeNames = new Vector<String>();
+		}
+		if (excludeDatatypeNames == null) {
+			excludeDatatypeNames = new Vector<String>();
+		}
+		
+		try {
+			ConceptService cs = Context.getConceptService();
+			
+			if (!StringUtils.isBlank(phrase)) {
+				// turn classnames into class objects
+				List<ConceptClass> includeClasses = new Vector<ConceptClass>();
+				for (String name : includeClassNames) {
+					if (!"".equals(name)) {
+						includeClasses.add(cs.getConceptClassByName(name));
+					}
+				}
+				
+				// turn classnames into class objects
+				List<ConceptClass> excludeClasses = new Vector<ConceptClass>();
+				for (String name : excludeClassNames) {
+					if (!"".equals(name)) {
+						excludeClasses.add(cs.getConceptClassByName(name));
+					}
+				}
+				
+				// turn classnames into class objects
+				List<ConceptDatatype> includeDatatypes = new Vector<ConceptDatatype>();
+				for (String name : includeDatatypeNames) {
+					if (!"".equals(name)) {
+						includeDatatypes.add(cs.getConceptDatatypeByName(name));
+					}
+				}
+				
+				// turn classnames into class objects
+				List<ConceptDatatype> excludeDatatypes = new Vector<ConceptDatatype>();
+				for (String name : excludeDatatypeNames) {
+					if (!"".equals(name)) {
+						excludeDatatypes.add(cs.getConceptDatatypeByName(name));
+					}
+				}
+				
+				int matchCount = 0;
+				if (getMatchCount) {
+					//get the count of matches
+					matchCount += cs.getCountOfConcepts(phrase, searchLocales, includeRetired, includeClasses,
+					    excludeClasses, includeDatatypes, excludeDatatypes, null);
+					if (phrase.matches("\\d+")) {
+						// user searched on a number. Insert concept with
+						// corresponding conceptId
+						Concept c = cs.getConcept(Integer.valueOf(phrase));
+						if (c != null && (!c.isRetired() || includeRetired)) {
+							matchCount++;
+						}
+						
+					}
+					
+					//if (includeDrugs)
+					//	matchCount += cs.getCountOfDrugs(phrase, null, false, includeRetired);
+				}
+				
+				//if we have any matches or this isn't the first ajax call when the caller
+				//requests for the count
+				if (matchCount > 0 || !getMatchCount) {
+					objectList.addAll(findBatchOfConcepts(phrase, includeRetired, includeClassNames, excludeClassNames,
+					    includeDatatypeNames, excludeDatatypeNames, start, length));
+				}
+				
+				resultsMap.put("count", matchCount);
+				resultsMap.put("objectList", objectList);
+			} else {
+				resultsMap.put("count", 0);
+				objectList.add(Context.getMessageSourceService().getMessage("searchWidget.noMatchesFound"));
+			}
+			
+		}
+		catch (Exception e) {
+			log.error("Error while searching for concepts", e);
+			objectList.clear();
+			objectList.add(Context.getMessageSourceService().getMessage("Concept.search.error") + " - " + e.getMessage());
+			resultsMap.put("count", 0);
+			resultsMap.put("objectList", objectList);
+		}
+		
+		return resultsMap;
+	}
+	
+	/**
+	 * Get a {@link ConceptReferenceTerm} by its internal database id.
+	 * 
+	 * @param conceptReferenceTermId the id to look for
+	 * @return a {@link ConceptReferenceTermListItem} or null if conceptReferenceTermId is not found
+	 */
+	public ConceptReferenceTermListItem getConceptReferenceTerm(Integer conceptReferenceTermId) {
+		ConceptReferenceTerm term = Context.getConceptService().getConceptReferenceTerm(conceptReferenceTermId);
+		if (term == null) {
+			return null;
+		}
+		
+		return new ConceptReferenceTermListItem(term);
+	}
+	
+	/**
+	 * Gets a list of conceptListItems matching the given arguments
+	 * 
+	 * @param phrase the string to search against
+	 * @param sourceId the id of concept source where to look up reference terms
+	 * @param start the beginning index
+	 * @param length the number of matching concept reference terms to return
+	 * @param includeRetired Specifies if retired concept reference terms should be included or not
+	 * @return a {@link List} of {@link ConceptReferenceTermListItem}
+	 */
+	public List<Object> findBatchOfConceptReferenceTerms(String phrase, Integer sourceId, Integer start, Integer length,
+	                                                     boolean includeRetired) {
+		Vector<Object> objectList = new Vector<Object>();
+		MessageSourceService mss = Context.getMessageSourceService();
+		try {
+			ConceptService cs = Context.getConceptService();
+			List<ConceptReferenceTerm> terms = new Vector<ConceptReferenceTerm>();
+			
+			if (StringUtils.isEmpty(phrase)) {
+				objectList.add(mss.getMessage("searchWidget.searchPhraseCannotBeNull"));
+				return objectList;
+			}
+			ConceptSource source = null;
+			if (sourceId != null) {
+				source = cs.getConceptSource(sourceId);
+			}
+			terms.addAll(cs.getConceptReferenceTerms(phrase, source, start, length, includeRetired));
+			
+			if (terms.size() == 0) {
+				objectList.add(mss.getMessage("general.noMatchesFound", new Object[] { "'" + phrase + "'" },
+				    Context.getLocale()));
+			} else {
+				objectList = new Vector<Object>(terms.size());
+				for (ConceptReferenceTerm term : terms) {
+					objectList.add(new ConceptReferenceTermListItem(term));
+				}
+			}
+		}
+		catch (Exception e) {
+			log.error("Error while searching for concept reference terms", e);
+			objectList.add(mss.getMessage("ConceptReferenceTerm.search.error") + " - " + e.getMessage());
+		}
+		
+		return objectList;
+	}
+	
+	/**
+	 * @param phrase query the string to match against the reference term names
+	 * @param sourceId the id for the concept source from which the terms should be looked up
+	 * @param includeRetired specifies if the retired terms should be included
+	 * @param start beginning index for the batch
+	 * @param length number of terms to return in the batch
+	 * @param getMatchCount Specifies if the count of matches should be included in the returned map
+	 * @return
+	 * @throws APIException
+	 */
+	public Map<String, Object> findCountAndConceptReferenceTerms(String phrase, Integer sourceId, Integer start,
+	                                                             Integer length, boolean includeRetired,
+	                                                             boolean getMatchCount) throws APIException {
+		//Map to return
+		Map<String, Object> resultsMap = new HashMap<String, Object>();
+		List<Object> objectList = new Vector<Object>();
+		try {
+			ConceptService cs = Context.getConceptService();
+			int conceptReferenceTermCount = 0;
+			if (getMatchCount) {
+				ConceptSource source = null;
+				if (sourceId != null) {
+					source = cs.getConceptSource(sourceId);
+				}
+				conceptReferenceTermCount += cs.getCountOfConceptReferenceTerms(phrase, source, includeRetired);
+			}
+			//If we have any matches, load them or if this is not the first ajax call
+			//for displaying the results on the first page, the getMatchCount is expected to be zero
+			if (conceptReferenceTermCount > 0 || !getMatchCount) {
+				objectList = findBatchOfConceptReferenceTerms(phrase, sourceId, start, length, includeRetired);
+			}
+			
+			resultsMap.put("count", conceptReferenceTermCount);
+			resultsMap.put("objectList", objectList);
+		}
+		catch (Exception e) {
+			log.error("Error while searching for conceptReferenceTerms", e);
+			objectList.clear();
+			objectList.add(Context.getMessageSourceService().getMessage("ConceptReferenceTerm.search.error") + " - "
+			        + e.getMessage());
+			resultsMap.put("count", 0);
+			resultsMap.put("objectList", objectList);
+		}
+		return resultsMap;
+	}
+	
+	/**
+	 * Process calls to create new reference terms
+	 * 
+	 * @param code the unique code for the reference term
+	 * @param conceptSourceId the concept source for the term
+	 * @param name the unique name for the reference term
+	 * @return a list of error messages
+	 */
+	public List<String> createConceptReferenceTerm(String code, Integer conceptSourceId, String name) {
+		List<String> errors = new ArrayList<String>();
+		MessageSourceService mss = Context.getMessageSourceService();
+		ConceptService cs = Context.getConceptService();
+		
+		ConceptSource source = null;
+		if (conceptSourceId != null) {
+			source = cs.getConceptSource(conceptSourceId);
+		}
+		
+		ConceptReferenceTerm term = new ConceptReferenceTerm();
+		term.setCode(code);
+		term.setName(name);
+		term.setConceptSource(source);
+		
+		Errors bindErrors = new BindException(term, "term");
+		new ConceptReferenceTermValidator().validate(term, bindErrors);
+		if (bindErrors.hasErrors()) {
+			for (ObjectError objectError : bindErrors.getAllErrors()) {
+				errors.add(mss.getMessage(objectError.getCode()));
+			}
+		} else {
+			try {
+				cs.saveConceptReferenceTerm(term);
+				return null;//indicates that the term was saved successfully
+			}
+			catch (APIException e) {
+				errors.add(mss.getMessage("ConceptReferenceTerm.save.error"));
+			}
+		}
+		
+		return errors;
+	}
+}